--- conflicted
+++ resolved
@@ -16,11 +16,8 @@
     "jsx": "react",
     "esModuleInterop": true,
     "skipLibCheck": true,
-<<<<<<< HEAD
-    "noPropertyAccessFromIndexSignature": true
-=======
+    "noPropertyAccessFromIndexSignature": true,
     "noImplicitOverride": true
->>>>>>> c6bf837e
   },
   "exclude": ["test", "**/*.test.ts", "**/*.test.tsx"]
 }