import {
  CancelOptions,
  FetchInfiniteQueryOptions,
  FetchQueryOptions,
  InfiniteData,
  InvalidateOptions,
  InvalidateQueryFilters,
  QueryClient,
  RefetchOptions,
  RefetchQueryFilters,
  ResetOptions,
  ResetQueryFilters,
  SetDataOptions,
  Updater,
} from '@tanstack/react-query';
import {
  CreateTRPCProxyClient,
  TRPCClientError,
  TRPCRequestOptions,
  TRPCUntypedClient,
} from '@trpc/client';
import type { AnyRouter } from '@trpc/server';
import { createContext } from 'react';
import { TRPCQueryKey } from './getQueryKey';

export interface TRPCFetchQueryOptions<TInput, TError, TOutput>
  extends FetchQueryOptions<TInput, TError, TOutput>,
    TRPCRequestOptions {}

export interface TRPCFetchInfiniteQueryOptions<TInput, TError, TOutput>
  extends FetchInfiniteQueryOptions<TInput, TError, TOutput>,
    TRPCRequestOptions {}

/** @internal */
export type SSRState = 'mounted' | 'mounting' | 'prepass' | false;

export interface ProxyTRPCContextProps<TRouter extends AnyRouter, TSSRContext> {
  /**
   * The `TRPCClient`
   */
  client: TRPCUntypedClient<TRouter>;
  /**
   * The SSR context when server-side rendering
   * @default null
   */
  ssrContext?: TSSRContext | null;
  /**
   * State of SSR hydration.
   * - `false` if not using SSR.
   * - `prepass` when doing a prepass to fetch queries' data
   * - `mounting` before TRPCProvider has been rendered on the client
   * - `mounted` when the TRPCProvider has been rendered on the client
   * @default false
   */
  ssrState?: SSRState;
  /**
   * @deprecated pass abortOnUnmount to `createTRPCReact` instead
   * Abort loading query calls when unmounting a component - usually when navigating to a new page
   * @default false
   */
  abortOnUnmount?: boolean;
}

/**
 * @internal
 */
export type DecoratedProxyTRPCContextProps<
  TRouter extends AnyRouter,
  TSSRContext,
> = ProxyTRPCContextProps<TRouter, TSSRContext> & {
  client: CreateTRPCProxyClient<TRouter>;
};

export interface TRPCContextProps<TRouter extends AnyRouter, TSSRContext>
  extends ProxyTRPCContextProps<TRouter, TSSRContext> {
  /**
   * The react-query `QueryClient`
   */
  queryClient: QueryClient;
}

export const contextProps: (keyof ProxyTRPCContextProps<any, any>)[] = [
  'client',
  'ssrContext',
  'ssrState',
  'abortOnUnmount',
];

<<<<<<< HEAD
=======
/** @internal */
type TRPCContextResetQueries<TRouter extends AnyRouter> =
  /**
   * @link https://tanstack.com/query/v4/docs/react/reference/QueryClient#queryclientresetqueries
   */
  ((filters?: ResetQueryFilters, options?: ResetOptions) => Promise<void>) &
    (<
      TPath extends string & keyof TRouter['_def']['queries'],
      TInput extends inferProcedureInput<TRouter['_def']['queries'][TPath]>,
    >(
      pathAndInput?: TPath | [TPath, TInput?],
      filters?: ResetQueryFilters,
      options?: ResetOptions,
    ) => Promise<void>);

>>>>>>> b92f34aa
/**
 * @internal
 */
export interface TRPCContextState<
  TRouter extends AnyRouter,
  TSSRContext = undefined,
> extends Required<TRPCContextProps<TRouter, TSSRContext>> {
  /**
   * @link https://tanstack.com/query/v4/docs/reference/QueryClient#queryclientfetchquery
   */
<<<<<<< HEAD
  fetchQuery: (
    queryKey: TRPCQueryKey,
    opts?: TRPCFetchQueryOptions<unknown, TRPCClientError<TRouter>, unknown>,
  ) => Promise<unknown>;
  /**
   * @link https://tanstack.com/query/v4/docs/reference/QueryClient#queryclientfetchinfinitequery
   */
  fetchInfiniteQuery: (
    queryKey: TRPCQueryKey,
=======
  fetchQuery: <
    TPath extends string & keyof TRouter['_def']['queries'],
    TProcedure extends TRouter['_def']['queries'][TPath],
    TOutput extends inferTransformedProcedureOutput<TProcedure>,
    TInput extends inferProcedureInput<TProcedure>,
  >(
    pathAndInput: [path: TPath, ...args: inferHandlerInput<TProcedure>],
    opts?: TRPCFetchQueryOptions<TInput, TRPCClientError<TProcedure>, TOutput>,
  ) => Promise<TOutput>;

  /**
   * @link https://tanstack.com/query/v4/docs/reference/QueryClient#queryclientfetchinfinitequery
   */
  fetchInfiniteQuery: <
    TPath extends string & keyof TRouter['_def']['queries'],
    TProcedure extends TRouter['_def']['queries'][TPath],
    TOutput extends inferTransformedProcedureOutput<TProcedure>,
    TInput extends inferProcedureInput<TProcedure>,
  >(
    pathAndInput: [path: TPath, ...args: inferHandlerInput<TProcedure>],
>>>>>>> b92f34aa
    opts?: TRPCFetchInfiniteQueryOptions<
      unknown,
      TRPCClientError<TRouter>,
      unknown
    >,
  ) => Promise<InfiniteData<unknown>>;
  /**
   * @link https://tanstack.com/query/v4/docs/react/guides/prefetching
   */
<<<<<<< HEAD
  prefetchQuery: (
    queryKey: TRPCQueryKey,
    opts?: TRPCFetchQueryOptions<unknown, TRPCClientError<TRouter>, unknown>,
=======
  prefetchQuery: <
    TPath extends string & keyof TRouter['_def']['queries'],
    TProcedure extends TRouter['_def']['queries'][TPath],
    TOutput extends inferTransformedProcedureOutput<TProcedure>,
    TInput extends inferProcedureInput<TProcedure>,
  >(
    pathAndInput: [path: TPath, ...args: inferHandlerInput<TProcedure>],
    opts?: TRPCFetchQueryOptions<TInput, TRPCClientError<TProcedure>, TOutput>,
>>>>>>> b92f34aa
  ) => Promise<void>;

  /**
   * @link https://tanstack.com/query/v4/docs/reference/QueryClient#queryclientprefetchinfinitequery
   */
<<<<<<< HEAD
  prefetchInfiniteQuery: (
    queryKey: TRPCQueryKey,
=======
  prefetchInfiniteQuery: <
    TPath extends string & keyof TRouter['_def']['queries'],
    TProcedure extends TRouter['_def']['queries'][TPath],
    TOutput extends inferTransformedProcedureOutput<TProcedure>,
    TInput extends inferProcedureInput<TProcedure>,
  >(
    pathAndInput: [path: TPath, ...args: inferHandlerInput<TProcedure>],
>>>>>>> b92f34aa
    opts?: TRPCFetchInfiniteQueryOptions<
      unknown,
      TRPCClientError<TRouter>,
      unknown
    >,
  ) => Promise<void>;

  /**
   * @link https://tanstack.com/query/v4/docs/react/reference/QueryClient#queryclientensurequerydata
   */
<<<<<<< HEAD
  ensureQueryData: (
    queryKey: TRPCQueryKey,
    opts?: TRPCFetchQueryOptions<unknown, TRPCClientError<TRouter>, unknown>,
  ) => Promise<unknown>;
=======
  ensureQueryData: <
    TPath extends string & keyof TRouter['_def']['queries'],
    TProcedure extends TRouter['_def']['queries'][TPath],
    TOutput extends inferTransformedProcedureOutput<TProcedure>,
    TInput extends inferProcedureInput<TProcedure>,
  >(
    pathAndInput: [path: TPath, ...args: inferHandlerInput<TProcedure>],
    opts?: TRPCFetchQueryOptions<TInput, TRPCClientError<TProcedure>, TOutput>,
  ) => Promise<TOutput>;
>>>>>>> b92f34aa

  /**
   * @link https://tanstack.com/query/v4/docs/react/guides/query-invalidation
   */
<<<<<<< HEAD
  invalidateQueries: (
    queryKey: TRPCQueryKey,
=======
  invalidateQueries: <
    TPath extends string & keyof TRouter['_def']['queries'],
    TInput extends inferProcedureInput<TRouter['_def']['queries'][TPath]>,
  >(
    pathAndInput?: TPath | [TPath, TInput?],
>>>>>>> b92f34aa
    filters?: InvalidateQueryFilters,
    options?: InvalidateOptions,
  ) => Promise<void>;

  /**
   * @link https://tanstack.com/query/v4/docs/react/reference/QueryClient#queryclientresetqueries
   */
<<<<<<< HEAD
  resetQueries: (
    queryKey: TRPCQueryKey,
    filters?: ResetQueryFilters,
    options?: ResetOptions,
  ) => Promise<void>;
=======
  resetQueries: TRPCContextResetQueries<TRouter>;

  /**
   * @link https://tanstack.com/query/v4/docs/react/reference/QueryClient#queryclientrefetchqueries
   */
  refetchQueries<
    TPath extends string & keyof TRouter['_def']['queries'],
    TInput extends inferProcedureInput<TRouter['_def']['queries'][TPath]>,
  >(
    pathAndInput: [TPath, TInput?],
    filters?: RefetchQueryFilters,
    options?: RefetchOptions,
  ): Promise<void>;
>>>>>>> b92f34aa

  /**
   * @link https://tanstack.com/query/v4/docs/react/reference/QueryClient#queryclientrefetchqueries
   */
  refetchQueries: (
    queryKey: TRPCQueryKey,
    filters?: RefetchQueryFilters,
    options?: RefetchOptions,
  ) => Promise<void>;

  /**
   * @link https://tanstack.com/query/v4/docs/react/guides/query-cancellation
   */
<<<<<<< HEAD
  cancelQuery: (
    queryKey: TRPCQueryKey,
=======
  cancelQuery: <
    TPath extends string & keyof TRouter['_def']['queries'],
    TInput extends inferProcedureInput<TRouter['_def']['queries'][TPath]>,
  >(
    pathAndInput: [TPath, TInput?],
>>>>>>> b92f34aa
    options?: CancelOptions,
  ) => Promise<void>;

  /**
   * @link https://tanstack.com/query/v4/docs/react/reference/QueryClient#queryclientsetquerydata
   */
<<<<<<< HEAD
  setQueryData: (
    queryKey: TRPCQueryKey,
    updater: Updater<unknown | undefined, unknown | undefined>,
=======
  setQueryData: <
    TPath extends string & keyof TRouter['_def']['queries'],
    TInput extends inferProcedureInput<TRouter['_def']['queries'][TPath]>,
    TOutput extends inferTransformedProcedureOutput<
      TRouter['_def']['queries'][TPath]
    >,
  >(
    pathAndInput: [TPath, TInput?],
    updater: Updater<TOutput | undefined, TOutput | undefined>,
>>>>>>> b92f34aa
    options?: SetDataOptions,
  ) => void;

  /**
   * @link https://tanstack.com/query/v4/docs/react/reference/QueryClient#queryclientgetquerydata
   */
<<<<<<< HEAD
  getQueryData: (queryKey: TRPCQueryKey) => unknown | undefined;
  /**
   * @link https://tanstack.com/query/v4/docs/react/reference/QueryClient#queryclientsetquerydata
   */
  setInfiniteQueryData: (
    queryKey: TRPCQueryKey,
=======
  getQueryData: <
    TPath extends string & keyof TRouter['_def']['queries'],
    TInput extends inferProcedureInput<TRouter['_def']['queries'][TPath]>,
    TOutput extends inferTransformedProcedureOutput<
      TRouter['_def']['queries'][TPath]
    >,
  >(
    pathAndInput: [TPath, TInput?],
  ) => TOutput | undefined;

  /**
   * @link https://tanstack.com/query/v4/docs/react/reference/QueryClient#queryclientsetquerydata
   */
  setInfiniteQueryData: <
    TPath extends string & keyof TRouter['_def']['queries'],
    TInput extends inferProcedureInput<TRouter['_def']['queries'][TPath]>,
    TOutput extends inferTransformedProcedureOutput<
      TRouter['_def']['queries'][TPath]
    >,
  >(
    pathAndInput: [TPath, TInput?],
>>>>>>> b92f34aa
    updater: Updater<
      InfiniteData<unknown> | undefined,
      InfiniteData<unknown> | undefined
    >,
    options?: SetDataOptions,
  ) => void;

  /**
   * @link https://tanstack.com/query/v4/docs/react/reference/QueryClient#queryclientgetquerydata
   */
<<<<<<< HEAD
  getInfiniteQueryData: (
    queryKey: TRPCQueryKey,
  ) => InfiniteData<unknown> | undefined;
=======
  getInfiniteQueryData: <
    TPath extends string & keyof TRouter['_def']['queries'],
    TInput extends inferProcedureInput<TRouter['_def']['queries'][TPath]>,
    TOutput extends inferTransformedProcedureOutput<
      TRouter['_def']['queries'][TPath]
    >,
  >(
    pathAndInput: [TPath, TInput?],
  ) => InfiniteData<TOutput> | undefined;
>>>>>>> b92f34aa
}
export const TRPCContext = createContext(null as any);<|MERGE_RESOLUTION|>--- conflicted
+++ resolved
@@ -86,24 +86,6 @@
   'abortOnUnmount',
 ];
 
-<<<<<<< HEAD
-=======
-/** @internal */
-type TRPCContextResetQueries<TRouter extends AnyRouter> =
-  /**
-   * @link https://tanstack.com/query/v4/docs/react/reference/QueryClient#queryclientresetqueries
-   */
-  ((filters?: ResetQueryFilters, options?: ResetOptions) => Promise<void>) &
-    (<
-      TPath extends string & keyof TRouter['_def']['queries'],
-      TInput extends inferProcedureInput<TRouter['_def']['queries'][TPath]>,
-    >(
-      pathAndInput?: TPath | [TPath, TInput?],
-      filters?: ResetQueryFilters,
-      options?: ResetOptions,
-    ) => Promise<void>);
-
->>>>>>> b92f34aa
 /**
  * @internal
  */
@@ -114,7 +96,6 @@
   /**
    * @link https://tanstack.com/query/v4/docs/reference/QueryClient#queryclientfetchquery
    */
-<<<<<<< HEAD
   fetchQuery: (
     queryKey: TRPCQueryKey,
     opts?: TRPCFetchQueryOptions<unknown, TRPCClientError<TRouter>, unknown>,
@@ -124,28 +105,6 @@
    */
   fetchInfiniteQuery: (
     queryKey: TRPCQueryKey,
-=======
-  fetchQuery: <
-    TPath extends string & keyof TRouter['_def']['queries'],
-    TProcedure extends TRouter['_def']['queries'][TPath],
-    TOutput extends inferTransformedProcedureOutput<TProcedure>,
-    TInput extends inferProcedureInput<TProcedure>,
-  >(
-    pathAndInput: [path: TPath, ...args: inferHandlerInput<TProcedure>],
-    opts?: TRPCFetchQueryOptions<TInput, TRPCClientError<TProcedure>, TOutput>,
-  ) => Promise<TOutput>;
-
-  /**
-   * @link https://tanstack.com/query/v4/docs/reference/QueryClient#queryclientfetchinfinitequery
-   */
-  fetchInfiniteQuery: <
-    TPath extends string & keyof TRouter['_def']['queries'],
-    TProcedure extends TRouter['_def']['queries'][TPath],
-    TOutput extends inferTransformedProcedureOutput<TProcedure>,
-    TInput extends inferProcedureInput<TProcedure>,
-  >(
-    pathAndInput: [path: TPath, ...args: inferHandlerInput<TProcedure>],
->>>>>>> b92f34aa
     opts?: TRPCFetchInfiniteQueryOptions<
       unknown,
       TRPCClientError<TRouter>,
@@ -155,37 +114,16 @@
   /**
    * @link https://tanstack.com/query/v4/docs/react/guides/prefetching
    */
-<<<<<<< HEAD
   prefetchQuery: (
     queryKey: TRPCQueryKey,
     opts?: TRPCFetchQueryOptions<unknown, TRPCClientError<TRouter>, unknown>,
-=======
-  prefetchQuery: <
-    TPath extends string & keyof TRouter['_def']['queries'],
-    TProcedure extends TRouter['_def']['queries'][TPath],
-    TOutput extends inferTransformedProcedureOutput<TProcedure>,
-    TInput extends inferProcedureInput<TProcedure>,
-  >(
-    pathAndInput: [path: TPath, ...args: inferHandlerInput<TProcedure>],
-    opts?: TRPCFetchQueryOptions<TInput, TRPCClientError<TProcedure>, TOutput>,
->>>>>>> b92f34aa
   ) => Promise<void>;
 
   /**
    * @link https://tanstack.com/query/v4/docs/reference/QueryClient#queryclientprefetchinfinitequery
    */
-<<<<<<< HEAD
   prefetchInfiniteQuery: (
     queryKey: TRPCQueryKey,
-=======
-  prefetchInfiniteQuery: <
-    TPath extends string & keyof TRouter['_def']['queries'],
-    TProcedure extends TRouter['_def']['queries'][TPath],
-    TOutput extends inferTransformedProcedureOutput<TProcedure>,
-    TInput extends inferProcedureInput<TProcedure>,
-  >(
-    pathAndInput: [path: TPath, ...args: inferHandlerInput<TProcedure>],
->>>>>>> b92f34aa
     opts?: TRPCFetchInfiniteQueryOptions<
       unknown,
       TRPCClientError<TRouter>,
@@ -196,36 +134,16 @@
   /**
    * @link https://tanstack.com/query/v4/docs/react/reference/QueryClient#queryclientensurequerydata
    */
-<<<<<<< HEAD
   ensureQueryData: (
     queryKey: TRPCQueryKey,
     opts?: TRPCFetchQueryOptions<unknown, TRPCClientError<TRouter>, unknown>,
   ) => Promise<unknown>;
-=======
-  ensureQueryData: <
-    TPath extends string & keyof TRouter['_def']['queries'],
-    TProcedure extends TRouter['_def']['queries'][TPath],
-    TOutput extends inferTransformedProcedureOutput<TProcedure>,
-    TInput extends inferProcedureInput<TProcedure>,
-  >(
-    pathAndInput: [path: TPath, ...args: inferHandlerInput<TProcedure>],
-    opts?: TRPCFetchQueryOptions<TInput, TRPCClientError<TProcedure>, TOutput>,
-  ) => Promise<TOutput>;
->>>>>>> b92f34aa
 
   /**
    * @link https://tanstack.com/query/v4/docs/react/guides/query-invalidation
    */
-<<<<<<< HEAD
   invalidateQueries: (
     queryKey: TRPCQueryKey,
-=======
-  invalidateQueries: <
-    TPath extends string & keyof TRouter['_def']['queries'],
-    TInput extends inferProcedureInput<TRouter['_def']['queries'][TPath]>,
-  >(
-    pathAndInput?: TPath | [TPath, TInput?],
->>>>>>> b92f34aa
     filters?: InvalidateQueryFilters,
     options?: InvalidateOptions,
   ) => Promise<void>;
@@ -233,107 +151,47 @@
   /**
    * @link https://tanstack.com/query/v4/docs/react/reference/QueryClient#queryclientresetqueries
    */
-<<<<<<< HEAD
   resetQueries: (
     queryKey: TRPCQueryKey,
     filters?: ResetQueryFilters,
     options?: ResetOptions,
   ) => Promise<void>;
-=======
-  resetQueries: TRPCContextResetQueries<TRouter>;
 
   /**
    * @link https://tanstack.com/query/v4/docs/react/reference/QueryClient#queryclientrefetchqueries
    */
-  refetchQueries<
-    TPath extends string & keyof TRouter['_def']['queries'],
-    TInput extends inferProcedureInput<TRouter['_def']['queries'][TPath]>,
-  >(
-    pathAndInput: [TPath, TInput?],
+  refetchQueries: (
+    queryKey: TRPCQueryKey,
     filters?: RefetchQueryFilters,
     options?: RefetchOptions,
-  ): Promise<void>;
->>>>>>> b92f34aa
-
-  /**
-   * @link https://tanstack.com/query/v4/docs/react/reference/QueryClient#queryclientrefetchqueries
-   */
-  refetchQueries: (
-    queryKey: TRPCQueryKey,
-    filters?: RefetchQueryFilters,
-    options?: RefetchOptions,
   ) => Promise<void>;
 
   /**
    * @link https://tanstack.com/query/v4/docs/react/guides/query-cancellation
    */
-<<<<<<< HEAD
   cancelQuery: (
     queryKey: TRPCQueryKey,
-=======
-  cancelQuery: <
-    TPath extends string & keyof TRouter['_def']['queries'],
-    TInput extends inferProcedureInput<TRouter['_def']['queries'][TPath]>,
-  >(
-    pathAndInput: [TPath, TInput?],
->>>>>>> b92f34aa
     options?: CancelOptions,
   ) => Promise<void>;
 
   /**
    * @link https://tanstack.com/query/v4/docs/react/reference/QueryClient#queryclientsetquerydata
    */
-<<<<<<< HEAD
   setQueryData: (
     queryKey: TRPCQueryKey,
-    updater: Updater<unknown | undefined, unknown | undefined>,
-=======
-  setQueryData: <
-    TPath extends string & keyof TRouter['_def']['queries'],
-    TInput extends inferProcedureInput<TRouter['_def']['queries'][TPath]>,
-    TOutput extends inferTransformedProcedureOutput<
-      TRouter['_def']['queries'][TPath]
-    >,
-  >(
-    pathAndInput: [TPath, TInput?],
-    updater: Updater<TOutput | undefined, TOutput | undefined>,
->>>>>>> b92f34aa
+    updater: Updater<unknown, unknown>,
     options?: SetDataOptions,
   ) => void;
 
   /**
    * @link https://tanstack.com/query/v4/docs/react/reference/QueryClient#queryclientgetquerydata
    */
-<<<<<<< HEAD
-  getQueryData: (queryKey: TRPCQueryKey) => unknown | undefined;
+  getQueryData: (queryKey: TRPCQueryKey) => unknown;
   /**
    * @link https://tanstack.com/query/v4/docs/react/reference/QueryClient#queryclientsetquerydata
    */
   setInfiniteQueryData: (
     queryKey: TRPCQueryKey,
-=======
-  getQueryData: <
-    TPath extends string & keyof TRouter['_def']['queries'],
-    TInput extends inferProcedureInput<TRouter['_def']['queries'][TPath]>,
-    TOutput extends inferTransformedProcedureOutput<
-      TRouter['_def']['queries'][TPath]
-    >,
-  >(
-    pathAndInput: [TPath, TInput?],
-  ) => TOutput | undefined;
-
-  /**
-   * @link https://tanstack.com/query/v4/docs/react/reference/QueryClient#queryclientsetquerydata
-   */
-  setInfiniteQueryData: <
-    TPath extends string & keyof TRouter['_def']['queries'],
-    TInput extends inferProcedureInput<TRouter['_def']['queries'][TPath]>,
-    TOutput extends inferTransformedProcedureOutput<
-      TRouter['_def']['queries'][TPath]
-    >,
-  >(
-    pathAndInput: [TPath, TInput?],
->>>>>>> b92f34aa
     updater: Updater<
       InfiniteData<unknown> | undefined,
       InfiniteData<unknown> | undefined
@@ -344,20 +202,8 @@
   /**
    * @link https://tanstack.com/query/v4/docs/react/reference/QueryClient#queryclientgetquerydata
    */
-<<<<<<< HEAD
   getInfiniteQueryData: (
     queryKey: TRPCQueryKey,
   ) => InfiniteData<unknown> | undefined;
-=======
-  getInfiniteQueryData: <
-    TPath extends string & keyof TRouter['_def']['queries'],
-    TInput extends inferProcedureInput<TRouter['_def']['queries'][TPath]>,
-    TOutput extends inferTransformedProcedureOutput<
-      TRouter['_def']['queries'][TPath]
-    >,
-  >(
-    pathAndInput: [TPath, TInput?],
-  ) => InfiniteData<TOutput> | undefined;
->>>>>>> b92f34aa
 }
 export const TRPCContext = createContext(null as any);