--- conflicted
+++ resolved
@@ -8,11 +8,7 @@
   QueryClient,
   useQueryClient,
 } from '@tanstack/react-query';
-<<<<<<< HEAD
-import { TRPCClientErrorLike, createTRPCUntypedClient } from '@trpc/client';
-=======
-import { createTRPCClient, TRPCClientErrorLike } from '@trpc/client';
->>>>>>> 90b0220d
+import { createTRPCUntypedClient, TRPCClientErrorLike } from '@trpc/client';
 import type { AnyRouter } from '@trpc/server';
 import React, {
   useCallback,
@@ -26,12 +22,8 @@
   TRPCContext,
   TRPCContextState,
 } from '../../internals/context';
-<<<<<<< HEAD
-=======
-import { getArrayQueryKey, QueryType } from '../../internals/getArrayQueryKey';
->>>>>>> 90b0220d
 import { getClientArgs } from '../../internals/getClientArgs';
-import { TRPCQueryKey, getQueryKeyInternal } from '../../internals/getQueryKey';
+import { getQueryKeyInternal, TRPCQueryKey } from '../../internals/getQueryKey';
 import { useHookResult } from '../../internals/useHookResult';
 import { TRPCUseQueries } from '../../internals/useQueries';
 import { createUseQueriesProxy } from '../proxy/useQueriesProxy';
