--- conflicted
+++ resolved
@@ -1,10 +1,6 @@
 {
   "name": "@trpc/next",
-<<<<<<< HEAD
-  "version": "9.8.1-alpha.1",
-=======
   "version": "9.10.0",
->>>>>>> 51d8ef41
   "description": "tRPC Next lib",
   "author": "KATT",
   "license": "MIT",
@@ -41,15 +37,9 @@
   },
   "dependencies": {
     "@babel/runtime": "^7.9.0",
-<<<<<<< HEAD
-    "@trpc/client": "9.8.1-alpha.1",
-    "@trpc/react": "9.8.1-alpha.1",
-    "@trpc/server": "9.8.1-alpha.1",
-=======
     "@trpc/client": "^9.10.0",
     "@trpc/react": "^9.10.0",
     "@trpc/server": "^9.10.0",
->>>>>>> 51d8ef41
     "react-ssr-prepass": "^1.4.0"
   },
   "devDependencies": {
