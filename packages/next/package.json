{
  "name": "@trpc/next",
  "version": "10.45.0",
  "description": "The tRPC Next.js library",
  "author": "KATT",
  "license": "MIT",
  "main": "dist/index.js",
  "module": "dist/index.mjs",
  "typings": "dist/index.d.ts",
  "homepage": "https://trpc.io",
  "repository": {
    "type": "git",
    "url": "git+https://github.com/trpc/trpc.git",
    "directory": "packages/next"
  },
  "eslintConfig": {
    "rules": {
      "react-hooks/exhaustive-deps": "error",
      "no-restricted-imports": [
        "error",
        "@trpc/next"
      ]
    }
  },
  "scripts": {
    "build": "rollup --config rollup.config.ts --configPlugin rollup-plugin-swc3",
    "dev": "pnpm build --watch",
    "codegen-entrypoints": "tsx entrypoints.script.ts",
    "ts-watch": "tsc --project tsconfig.watch.json --watch",
    "lint": "eslint --cache --ext \".js,.ts,.tsx\" --ignore-path ../../.gitignore --report-unused-disable-directives src"
  },
  "exports": {
    "./package.json": "./package.json",
    ".": {
      "import": "./dist/index.mjs",
      "require": "./dist/index.js",
      "default": "./dist/index.js"
    },
    "./app-dir/server": {
      "import": "./dist/app-dir/server.mjs",
      "require": "./dist/app-dir/server.js",
      "default": "./dist/app-dir/server.js"
    },
    "./app-dir/client": {
      "import": "./dist/app-dir/client.mjs",
      "require": "./dist/app-dir/client.js",
      "default": "./dist/app-dir/client.js"
    },
    "./app-dir/links/nextCache": {
      "import": "./dist/app-dir/links/nextCache.mjs",
      "require": "./dist/app-dir/links/nextCache.js",
      "default": "./dist/app-dir/links/nextCache.js"
    },
    "./app-dir/links/nextHttp": {
      "import": "./dist/app-dir/links/nextHttp.mjs",
      "require": "./dist/app-dir/links/nextHttp.js",
      "default": "./dist/app-dir/links/nextHttp.js"
    }
  },
  "files": [
    "dist",
    "src",
    "README.md",
    "package.json",
    "app-dir",
    "!**/*.test.*"
  ],
  "peerDependencies": {
<<<<<<< HEAD
    "@tanstack/react-query": "^5.0.0",
    "@trpc/client": "10.44.1",
    "@trpc/react-query": "10.44.1",
    "@trpc/server": "10.44.1",
=======
    "@tanstack/react-query": "^4.18.0",
    "@trpc/client": "10.45.0",
    "@trpc/react-query": "10.45.0",
    "@trpc/server": "10.45.0",
>>>>>>> 06fd40d4
    "next": "*",
    "react": ">=16.8.0",
    "react-dom": ">=16.8.0"
  },
  "devDependencies": {
<<<<<<< HEAD
    "@tanstack/react-query": "^5.0.0",
    "@trpc/client": "10.44.1",
    "@trpc/react-query": "10.44.1",
    "@trpc/server": "10.44.1",
=======
    "@tanstack/react-query": "^4.18.0",
    "@trpc/client": "10.45.0",
    "@trpc/react-query": "10.45.0",
    "@trpc/server": "10.45.0",
>>>>>>> 06fd40d4
    "@types/express": "^4.17.17",
    "@types/node": "^20.10.0",
    "@types/react": "^18.2.33",
    "@types/react-dom": "^18.2.14",
    "eslint": "^8.40.0",
    "express": "^4.17.1",
    "next": "^14.0.1",
    "react": "^18.2.0",
    "react-dom": "^18.2.0",
    "rollup": "^2.79.1",
    "tsx": "^4.0.0",
    "zod": "^3.0.0"
  },
  "publishConfig": {
    "access": "public"
  },
  "funding": [
    "https://trpc.io/sponsor"
  ]
}<|MERGE_RESOLUTION|>--- conflicted
+++ resolved
@@ -66,33 +66,20 @@
     "!**/*.test.*"
   ],
   "peerDependencies": {
-<<<<<<< HEAD
     "@tanstack/react-query": "^5.0.0",
-    "@trpc/client": "10.44.1",
-    "@trpc/react-query": "10.44.1",
-    "@trpc/server": "10.44.1",
-=======
-    "@tanstack/react-query": "^4.18.0",
     "@trpc/client": "10.45.0",
     "@trpc/react-query": "10.45.0",
     "@trpc/server": "10.45.0",
->>>>>>> 06fd40d4
     "next": "*",
     "react": ">=16.8.0",
     "react-dom": ">=16.8.0"
   },
+  "dependencies": {},
   "devDependencies": {
-<<<<<<< HEAD
     "@tanstack/react-query": "^5.0.0",
-    "@trpc/client": "10.44.1",
-    "@trpc/react-query": "10.44.1",
-    "@trpc/server": "10.44.1",
-=======
-    "@tanstack/react-query": "^4.18.0",
     "@trpc/client": "10.45.0",
     "@trpc/react-query": "10.45.0",
     "@trpc/server": "10.45.0",
->>>>>>> 06fd40d4
     "@types/express": "^4.17.17",
     "@types/node": "^20.10.0",
     "@types/react": "^18.2.33",
