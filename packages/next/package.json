{
  "name": "@trpc/next",
  "version": "10.36.0",
  "description": "The tRPC Next.js library",
  "author": "KATT",
  "license": "MIT",
  "main": "dist/index.js",
  "module": "dist/index.mjs",
  "typings": "dist/index.d.ts",
  "homepage": "https://trpc.io",
  "repository": {
    "type": "git",
    "url": "git+https://github.com/trpc/trpc.git",
    "directory": "packages/next"
  },
  "eslintConfig": {
    "rules": {
      "react-hooks/exhaustive-deps": "error",
      "no-restricted-imports": [
        "error",
        "@trpc/next"
      ]
    }
  },
  "scripts": {
    "build": "rollup --config rollup.config.ts --configPlugin rollup-plugin-swc3",
    "dev": "pnpm build --watch",
    "codegen:entrypoints": "tsx entrypoints.script.ts",
    "ts-watch": "tsc --project tsconfig.watch.json",
    "lint": "eslint --cache --ext \".js,.ts,.tsx\" --ignore-path ../../.gitignore --report-unused-disable-directives src"
  },
  "exports": {
    "./package.json": "./package.json",
    ".": {
      "import": "./dist/index.mjs",
      "require": "./dist/index.js",
      "default": "./dist/index.js"
    },
    "./app-dir/server": {
      "import": "./dist/app-dir/server.mjs",
      "require": "./dist/app-dir/server.js",
      "default": "./dist/app-dir/server.js"
    },
    "./app-dir/client": {
      "import": "./dist/app-dir/client.mjs",
      "require": "./dist/app-dir/client.js",
      "default": "./dist/app-dir/client.js"
    },
    "./app-dir/react": {
      "import": "./dist/app-dir/react.mjs",
      "require": "./dist/app-dir/react.js",
      "default": "./dist/app-dir/react.js"
    },
    "./app-dir/links/nextCache": {
      "import": "./dist/app-dir/links/nextCache.mjs",
      "require": "./dist/app-dir/links/nextCache.js",
      "default": "./dist/app-dir/links/nextCache.js"
    },
    "./app-dir/links/nextHttp": {
      "import": "./dist/app-dir/links/nextHttp.mjs",
      "require": "./dist/app-dir/links/nextHttp.js",
      "default": "./dist/app-dir/links/nextHttp.js"
    }
  },
  "files": [
    "dist",
    "src",
    "README.md",
    "package.json",
    "app-dir",
    "!**/*.test.*"
  ],
  "peerDependencies": {
<<<<<<< HEAD
    "@tanstack/react-query": "^4.32.0",
=======
    "@tanstack/react-query": "^5.0.0-beta.9",
>>>>>>> 5f1aee28
    "@trpc/client": "10.36.0",
    "@trpc/react-query": "10.36.0",
    "@trpc/server": "10.36.0",
    "next": "13.4.13-canary.8",
    "react": ">=16.8.0",
    "react-dom": ">=16.8.0"
  },
  "dependencies": {
    "react-ssr-prepass": "^1.5.0"
  },
  "devDependencies": {
    "@tanstack/react-query": "^5.0.0-beta.9",
    "@trpc/client": "10.36.0",
    "@trpc/react-query": "10.36.0",
    "@trpc/server": "10.36.0",
    "@types/express": "^4.17.17",
    "@types/node": "^18.16.16",
    "@types/react": "^18.2.8",
    "@types/react-dom": "^18.2.4",
    "eslint": "^8.40.0",
    "express": "^4.17.1",
    "next": "^13.4.13-canary.8",
    "react": "^18.2.0",
    "react-dom": "^18.2.0",
    "rollup": "^2.79.1",
    "tsx": "^3.12.7",
    "zod": "^3.0.0"
  },
  "publishConfig": {
    "access": "public"
  },
  "funding": [
    "https://trpc.io/sponsor"
  ]
}<|MERGE_RESOLUTION|>--- conflicted
+++ resolved
@@ -71,11 +71,7 @@
     "!**/*.test.*"
   ],
   "peerDependencies": {
-<<<<<<< HEAD
-    "@tanstack/react-query": "^4.32.0",
-=======
     "@tanstack/react-query": "^5.0.0-beta.9",
->>>>>>> 5f1aee28
     "@trpc/client": "10.36.0",
     "@trpc/react-query": "10.36.0",
     "@trpc/server": "10.36.0",
