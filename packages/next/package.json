--- conflicted
+++ resolved
@@ -25,12 +25,8 @@
   "scripts": {
     "build": "rollup --config rollup.config.ts --configPlugin rollup-plugin-swc3",
     "dev": "pnpm build --watch",
-<<<<<<< HEAD
-    "codegen:entrypoints": "tsx entrypoints.script.ts",
+    "codegen-entrypoints": "tsx entrypoints.script.ts",
     "ts-watch": "tsc --project tsconfig.watch.json --watch",
-=======
-    "codegen-entrypoints": "tsx entrypoints.script.ts",
->>>>>>> eb7fd5c6
     "lint": "eslint --cache --ext \".js,.ts,.tsx\" --ignore-path ../../.gitignore --report-unused-disable-directives src"
   },
   "exports": {
