--- conflicted
+++ resolved
@@ -1,13 +1,8 @@
 import { EventEmitter } from 'events';
 import { getServerAndReactClient } from './__reactHelpers';
 import { render, waitFor } from '@testing-library/react';
-<<<<<<< HEAD
-import { observable } from '@trpc/server/observable';
-import { initTRPC } from '@trpc/server/src';
-=======
 import { initTRPC } from '@trpc/server';
 import { observable } from '@trpc/server/observable';
->>>>>>> ad79cc8a
 import { konn } from 'konn';
 import React, { useState } from 'react';
 import { z } from 'zod';
