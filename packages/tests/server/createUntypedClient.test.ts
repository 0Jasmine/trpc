import { ignoreErrors } from './___testHelpers';
<<<<<<< HEAD
import { createTRPCUntypedClient } from '@trpc/client/src';
=======
import { createTRPCUntypedClient } from '@trpc/client';
>>>>>>> ad79cc8a
import { Unsubscribable } from '@trpc/server/observable';

test('loosely typed parameters', () => {
  const client = createTRPCUntypedClient({
    links: [],
  });

  ignoreErrors(async () => {
    const _arguments = [
      'foo',
      { bar: 1 },
      {
        signal: new AbortController().signal,
      },
    ] as const;

    await client.query(..._arguments);
    await client.mutation(..._arguments);
    client.subscription(..._arguments);
  });
});

test('subscription required parameters and result', () => {
  const client = createTRPCUntypedClient({
    links: [],
  });

  ignoreErrors(() => {
    // @ts-expect-error must pass input
    client.subscription('foo');

    // @ts-expect-error must pass options
    client.subscription('foo', { bar: 1 });

    const subResult = client.subscription('foo', { bar: 1 }, {});

    expectTypeOf<typeof subResult>().toEqualTypeOf<Unsubscribable>();
  });
});

test('query and mutation result type is Promise<any>', () => {
  const client = createTRPCUntypedClient({
    links: [],
  });

  ignoreErrors(async () => {
    const queryResult = client.query('foo');
    expectTypeOf<typeof queryResult>().toEqualTypeOf<Promise<any>>();
    const awaitedQueryResult = await queryResult;
    expectTypeOf<typeof awaitedQueryResult>().toBeUnknown();

    const mutationResult = client.query('foo');
    expectTypeOf<typeof mutationResult>().toEqualTypeOf<Promise<any>>();
    const awaitedMutationResult = await mutationResult;
    expectTypeOf<typeof awaitedMutationResult>().toBeUnknown();
  });
});<|MERGE_RESOLUTION|>--- conflicted
+++ resolved
@@ -1,9 +1,5 @@
 import { ignoreErrors } from './___testHelpers';
-<<<<<<< HEAD
-import { createTRPCUntypedClient } from '@trpc/client/src';
-=======
 import { createTRPCUntypedClient } from '@trpc/client';
->>>>>>> ad79cc8a
 import { Unsubscribable } from '@trpc/server/observable';
 
 test('loosely typed parameters', () => {
