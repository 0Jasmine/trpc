import EventEmitter from 'events';
<<<<<<< HEAD
import { initTRPC } from '@trpc/core';
import * as trpcNext from '@trpc/server/src/adapters/next';
=======
import { initTRPC } from '@trpc/server';
import * as trpcNext from '@trpc/server/adapters/next';
>>>>>>> ad79cc8a
import { z } from 'zod';

function mockReq(opts: {
  query: Record<string, any>;
  headers?: Record<string, string>;
  method?:
    | 'CONNECT'
    | 'DELETE'
    | 'GET'
    | 'HEAD'
    | 'OPTIONS'
    | 'POST'
    | 'PUT'
    | 'TRACE';
  body?: any;
  parseBody?: boolean;
}) {
  const req = new EventEmitter() as any;

  req.method = opts.method;
  req.query = opts.query;
  const headers = opts.headers ?? {};
  req.headers = headers;
  if (req.method === 'POST') {
    if (
      'content-type' in headers &&
      headers['content-type'] === 'application/json' &&
      opts.parseBody
    ) {
      req.body = JSON.parse(opts.body);
    } else {
      setImmediate(() => {
        req.emit('data', opts.body);
        req.emit('end');
      });
    }
  }

  const socket = {
    destroy: vi.fn(),
  };
  req.socket = socket;

  return { req, socket };
}
function mockRes() {
  const res = new EventEmitter() as any;

  const json = vi.fn(() => res);
  const setHeader = vi.fn(() => res);
  const end = vi.fn(() => res);
  res.json = json;
  res.setHeader = setHeader;
  res.end = end;

  return { res, json, setHeader, end };
}

describe('string inputs are properly serialized and deserialized', () => {
  const t = initTRPC.create();

  const router = t.router({
    doSomething: t.procedure.input(z.string()).mutation((opts) => {
      return `did mutate ${opts.input}` as const;
    }),
    querySomething: t.procedure.input(z.string()).query((opts) => {
      return `did query ${opts.input}` as const;
    }),
  });

  const handler = trpcNext.createNextApiHandler({
    router,
  });

  test('mutation', async () => {
    const { req } = mockReq({
      query: {
        trpc: ['doSomething'],
      },
      headers: {
        'content-type': 'application/json',
      },
      method: 'POST',
      body: JSON.stringify('something'),
    });
    const { res, end } = mockRes();
    await handler(req, res);
    const json: any = JSON.parse((end.mock.calls[0] as any)[0]);

    expect(json).toMatchInlineSnapshot(`
      Object {
        "result": Object {
          "data": "did mutate something",
        },
      }
    `);
    expect(res.statusCode).toBe(200);
  });
});

describe('works good with bodyParser disabled', () => {
  const t = initTRPC.create();

  const router = t.router({
    doSomething: t.procedure.input(z.string()).mutation((opts) => {
      return `did mutate ${opts.input}` as const;
    }),
    querySomething: t.procedure.input(z.string()).query((opts) => {
      return `did query ${opts.input}` as const;
    }),
  });

  const handler = trpcNext.createNextApiHandler({
    router,
  });

  test('mutation', async () => {
    const { req } = mockReq({
      query: {
        trpc: ['doSomething'],
      },
      headers: {
        'content-type': 'application/json',
      },
      method: 'POST',
      parseBody: false,
      body: JSON.stringify('something'),
    });
    const { res, end } = mockRes();
    await handler(req, res);
    const json: any = JSON.parse((end.mock.calls[0] as any)[0]).result.data;
    expect(res.statusCode).toBe(200);
    expect(json).toMatchInlineSnapshot('"did mutate something"');
  });
});<|MERGE_RESOLUTION|>--- conflicted
+++ resolved
@@ -1,11 +1,6 @@
 import EventEmitter from 'events';
-<<<<<<< HEAD
 import { initTRPC } from '@trpc/core';
-import * as trpcNext from '@trpc/server/src/adapters/next';
-=======
-import { initTRPC } from '@trpc/server';
 import * as trpcNext from '@trpc/server/adapters/next';
->>>>>>> ad79cc8a
 import { z } from 'zod';
 
 function mockReq(opts: {
