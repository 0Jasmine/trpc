<<<<<<< HEAD
import '../___packages';
import { initTRPC } from '@trpc/core';
=======
>>>>>>> ad79cc8a
import { createServerSideHelpers } from '@trpc/react-query/server';

test('createSSGPromise', async () => {
  const t = initTRPC.create();

  const router = t.router({
    foo: t.procedure.query(() => 'bar'),
  });
  async function createSSGProxy() {
    return createServerSideHelpers({
      router,
      ctx: {},
    });
  }

  const ssg = await createSSGProxy();

  const foo = await ssg.foo.fetch();
  expect(foo).toBe('bar');
});<|MERGE_RESOLUTION|>--- conflicted
+++ resolved
@@ -1,8 +1,4 @@
-<<<<<<< HEAD
-import '../___packages';
 import { initTRPC } from '@trpc/core';
-=======
->>>>>>> ad79cc8a
 import { createServerSideHelpers } from '@trpc/react-query/server';
 
 test('createSSGPromise', async () => {
