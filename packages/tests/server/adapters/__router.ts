--- conflicted
+++ resolved
@@ -1,9 +1,5 @@
-<<<<<<< HEAD
-import { initTRPC } from '@trpc/server';
+import { TRPCError, initTRPC } from '@trpc/server';
 import { TRPCRequestInfo } from '@trpc/server/http/internals/types';
-=======
-import { TRPCError, initTRPC } from '@trpc/server';
->>>>>>> 24bd9a68
 import { z } from 'zod';
 
 export type Context = {
@@ -27,17 +23,15 @@
     .query(({ input, ctx }) => ({
       text: `hello ${input?.who ?? ctx.user?.name ?? 'world'}`,
     })),
-<<<<<<< HEAD
   request: t.router({
     info: t.procedure.query(({ ctx }) => {
       return ctx.info;
     }),
-=======
+  }),
   exampleError: t.procedure.query(() => {
     throw new TRPCError({
       code: 'INTERNAL_SERVER_ERROR',
       message: 'Unexpected error',
     });
->>>>>>> 24bd9a68
   }),
 });