--- conflicted
+++ resolved
@@ -14,14 +14,9 @@
 import {
   CreateFastifyContextOptions,
   fastifyTRPCPlugin,
-<<<<<<< HEAD
+  FastifyTRPCPluginOptions,
 } from '@trpc/server/adapters/fastify';
-import { observable } from '@trpc/core/observable';
-=======
-  FastifyTRPCPluginOptions,
-} from '@trpc/server/src/adapters/fastify';
 import { observable } from '@trpc/server/src/observable';
->>>>>>> 972c8bea
 import fastify from 'fastify';
 import fp from 'fastify-plugin';
 import fetch from 'node-fetch';
@@ -190,7 +185,7 @@
     return observable((observer) => {
       const unsubscribe = next(op).subscribe({
         next(value) {
-          orderedResults.push((value.result ).data);
+          orderedResults.push(value.result.data);
           observer.next(value);
         },
         error: observer.error,
