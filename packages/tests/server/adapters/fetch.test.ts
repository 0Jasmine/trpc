// @vitest-environment miniflare
/// <reference types="@cloudflare/workers-types" />
<<<<<<< HEAD
import '../___packages';
=======
import { ReadableStream as MiniflareReadableStream } from 'stream/web';
>>>>>>> 49b0a55b
import { Response as MiniflareResponse } from '@miniflare/core';
import {
  createTRPCProxyClient,
  httpBatchLink,
  TRPCLink,
  unstable_httpBatchStreamLink,
} from '@trpc/client';
import { inferAsyncReturnType, initTRPC } from '@trpc/server';
import {
  FetchCreateContextFnOptions,
  fetchRequestHandler,
} from '@trpc/server/adapters/fetch';
import { observable, tap } from '@trpc/server/observable';
import { Miniflare } from 'miniflare';
import { z } from 'zod';

// miniflare does an instanceof check
globalThis.Response = MiniflareResponse as any;
// miniflare must use the web stream "polyfill"
globalThis.ReadableStream = MiniflareReadableStream as any;

const port = 8788;
const url = `http://localhost:${port}`;

const createContext = ({
  req,
  resHeaders,
  info,
}: FetchCreateContextFnOptions) => {
  const getUser = () => {
    if (req.headers.get('authorization') === 'meow') {
      return {
        name: 'KATT',
      };
    }
    return null;
  };

  return {
    user: getUser(),
    resHeaders,
    info,
  };
};

type Context = inferAsyncReturnType<typeof createContext>;

function createAppRouter() {
  const t = initTRPC.context<Context>().create();
  const router = t.router;
  const publicProcedure = t.procedure;

  const appRouter = router({
    hello: publicProcedure
      .input(
        z
          .object({
            who: z.string().nullish(),
          })
          .nullish(),
      )
      .query(({ input, ctx }) => ({
        text: `hello ${input?.who ?? ctx.user?.name ?? 'world'}`,
      })),
    foo: publicProcedure.query(({ ctx }) => {
      ctx.resHeaders.set('x-foo', 'bar');
      return 'foo';
    }),
<<<<<<< HEAD
    request: router({
      info: publicProcedure.query(({ ctx }) => {
        return ctx.info;
      }),
    }),
=======
    deferred: publicProcedure
      .input(
        z.object({
          wait: z.number(),
        }),
      )
      .query(async (opts) => {
        await new Promise<void>((resolve) =>
          setTimeout(resolve, opts.input.wait * 10),
        );
        return opts.input.wait;
      }),
>>>>>>> 49b0a55b
  });

  return appRouter;
}

type AppRouter = ReturnType<typeof createAppRouter>;

async function startServer() {
  const router = createAppRouter();

  const mf = new Miniflare({
    script: '//',
    port,
    compatibilityFlags: ['streams_enable_constructors'],
  });
  const globalScope = await mf.getGlobalScope();
  globalScope.addEventListener('fetch', (event: FetchEvent) => {
    const response = fetchRequestHandler({
      endpoint: '',
      req: event.request,
      router,
      createContext,
      responseMeta() {
        return {
          headers: {},
        };
      },
    });
    event.respondWith(response);
  });
  const server = await mf.startServer();

  const client = createTRPCProxyClient<typeof router>({
    links: [httpBatchLink({ url, fetch: fetch as any })],
  });

  return {
    close: () =>
      new Promise<void>((resolve, reject) =>
        server.close((err) => {
          err ? reject(err) : resolve();
        }),
      ),
    router,
    client,
  };
}

let t: inferAsyncReturnType<typeof startServer>;
beforeAll(async () => {
  t = await startServer();
});
afterAll(async () => {
  await t.close();
});

test('simple query', async () => {
  expect(
    await t.client.hello.query({
      who: 'test',
    }),
  ).toMatchInlineSnapshot(`
    Object {
      "text": "hello test",
    }
  `);

  expect(await t.client.hello.query()).toMatchInlineSnapshot(`
    Object {
      "text": "hello world",
    }
  `);
});

test('streaming', async () => {
  const orderedResults: number[] = [];
  const linkSpy: TRPCLink<AppRouter> = () => {
    // here we just got initialized in the app - this happens once per app
    // useful for storing cache for instance
    return ({ next, op }) => {
      // this is when passing the result to the next link
      // each link needs to return an observable which propagates results
      return observable((observer) => {
        const unsubscribe = next(op).subscribe({
          next(value) {
            orderedResults.push((value.result as any).data);
            observer.next(value);
          },
          error: observer.error,
        });
        return unsubscribe;
      });
    };
  };

  const client = createTRPCProxyClient<AppRouter>({
    links: [
      linkSpy,
      unstable_httpBatchStreamLink({
        url,
        fetch: fetch as any,
      }),
    ],
  });

  const results = await Promise.all([
    client.deferred.query({ wait: 3 }),
    client.deferred.query({ wait: 1 }),
    client.deferred.query({ wait: 2 }),
  ]);
  expect(results).toEqual([3, 1, 2]);
  expect(orderedResults).toEqual([1, 2, 3]);
});

test('query with headers', async () => {
  const client = createTRPCProxyClient<AppRouter>({
    links: [
      httpBatchLink({
        url,
        fetch: fetch as any,
        headers: { authorization: 'meow' },
      }),
    ],
  });

  expect(await client.hello.query()).toMatchInlineSnapshot(`
    Object {
      "text": "hello KATT",
    }
  `);
});

test('response with headers', async () => {
  const customLink: TRPCLink<AppRouter> = () => {
    return ({ next, op }) => {
      return next(op).pipe(
        tap({
          next(result) {
            const context = result.context as { response: Response };
            expect(context.response.headers.get('x-foo')).toBe('bar');
          },
        }),
      );
    };
  };

  const client = createTRPCProxyClient<AppRouter>({
    links: [
      customLink,
      httpBatchLink({
        url,
        fetch: fetch as any,
        headers: { authorization: 'meow' },
      }),
    ],
  });

  await client.foo.query();
});

test('request info', async () => {
  const client = createTRPCProxyClient<AppRouter>({
    links: [
      httpBatchLink({
        url,
        fetch: fetch as any,
      }),
    ],
  });

  const res = await Promise.all([
    client.hello.query(),
    client.hello.query({ who: 'test' }),
    client.request.info.query(),
  ]);

  expect(res).toMatchInlineSnapshot(`
    Array [
      Object {
        "text": "hello world",
      },
      Object {
        "text": "hello test",
      },
      Object {
        "calls": Array [
          Object {
            "path": "hello",
            "type": "query",
          },
          Object {
            "input": Object {
              "who": "test",
            },
            "path": "hello",
            "type": "query",
          },
          Object {
            "path": "request.info",
            "type": "query",
          },
        ],
        "isBatchCall": true,
      },
    ]
  `);
});<|MERGE_RESOLUTION|>--- conflicted
+++ resolved
@@ -1,10 +1,7 @@
 // @vitest-environment miniflare
 /// <reference types="@cloudflare/workers-types" />
-<<<<<<< HEAD
 import '../___packages';
-=======
 import { ReadableStream as MiniflareReadableStream } from 'stream/web';
->>>>>>> 49b0a55b
 import { Response as MiniflareResponse } from '@miniflare/core';
 import {
   createTRPCProxyClient,
@@ -73,13 +70,11 @@
       ctx.resHeaders.set('x-foo', 'bar');
       return 'foo';
     }),
-<<<<<<< HEAD
     request: router({
       info: publicProcedure.query(({ ctx }) => {
         return ctx.info;
       }),
     }),
-=======
     deferred: publicProcedure
       .input(
         z.object({
@@ -92,7 +87,6 @@
         );
         return opts.input.wait;
       }),
->>>>>>> 49b0a55b
   });
 
   return appRouter;
