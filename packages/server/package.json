{
  "name": "@trpc/server",
  "version": "10.0.0-alpha.25",
  "description": "tRPC Server",
  "author": "KATT",
  "license": "MIT",
  "homepage": "https://trpc.io",
  "repository": {
    "type": "git",
    "url": "git+https://github.com/trpc/trpc.git",
    "directory": "packages/server"
  },
  "eslintConfig": {
    "rules": {
      "explicit-module-boundary-types": "off",
      "no-restricted-imports": [
        "error",
        "@trpc/server"
      ]
    }
  },
<<<<<<< HEAD
=======
  "preconstruct": {
    "entrypoints": [
      "index.ts",
      "adapters/express.ts",
      "adapters/fastify/index.ts",
      "adapters/next.ts",
      "adapters/node-http/index.ts",
      "adapters/standalone.ts",
      "adapters/ws.ts",
      "adapters/lambda/index.ts",
      "adapters/aws-lambda/index.ts",
      "ws/index.ts",
      "rpc/index.ts"
    ]
  },
>>>>>>> 47ab1878
  "scripts": {
    "test": "jest",
    "build": "rollup -c"
  },
  "main": "dist/index.js",
  "module": "dist/index.mjs",
  "typings": "dist/index.d.ts",
  "exports": {
    ".": {
      "import": "./dist/index.mjs",
      "require": "./dist/index.js",
      "default": "./dist/index.js"
    },
    "./adapters/express": {
      "import": "./dist/adapters/express.mjs",
      "require": "./dist/adapters/express.js",
      "default": "./dist/adapters/express.js"
    },
    "./adapters/next": {
      "import": "./dist/adapters/next.mjs",
      "require": "./dist/adapters/next.js",
      "default": "./dist/adapters/next.js"
    },
    "./adapters/node-http": {
      "import": "./dist/adapters/node-http/index.mjs",
      "require": "./dist/adapters/node-http/index.js",
      "default": "./dist/adapters/node-http/index.js"
    },
    "./adapters/standalone": {
      "import": "./dist/adapters/standalone.mjs",
      "require": "./dist/adapters/standalone.js",
      "default": "./dist/adapters/standalone.js"
    },
    "./adapters/fastify": {
      "import": "./dist/adapters/fastify/index.mjs",
      "require": "./dist/adapters/fastify/index.js",
      "default": "./dist/adapters/fastify/index.js"
    },
    "./adapters/ws": {
      "import": "./dist/adapters/ws.mjs",
      "require": "./dist/adapters/ws.js",
      "default": "./dist/adapters/ws.js"
    },
    "./adapters/fetch": {
      "import": "./dist/adapters/fetch/index.mjs",
      "require": "./dist/adapters/fetch/index.js",
      "default": "./dist/adapters/fetch/index.js"
    },
    "./rpc": {
      "import": "./dist/rpc/index.mjs",
      "require": "./dist/rpc/index.js",
      "default": "./dist/rpc/index.js"
    },
    "./observable": {
      "import": "./dist/observable/index.mjs",
      "require": "./dist/observable/index.js",
      "default": "./dist/observable/index.js"
    },
    "./subscription": {
      "import": "./dist/subscription.mjs",
      "require": "./dist/subscription.js",
      "default": "./dist/subscription.js"
    }
  },
  "files": [
    "README.md",
    "dist",
    "adapters",
    "rpc",
    "observable",
    "src"
  ],
  "publishConfig": {
    "access": "public"
  },
  "devDependencies": {
    "@cloudflare/workers-types": "^3.8.0",
    "@fastify/websocket": "^5.0.0",
    "@miniflare/core": "^2.4.0",
    "@types/aws-lambda": "^8.10.97",
    "@types/express": "^4.17.12",
    "@types/hash-sum": "^1.0.0",
    "@types/ws": "^8.2.0",
    "abort-controller": "^3.0.0",
    "devalue": "^2.0.1",
    "esbuild": "^0.14.38",
    "express": "^4.17.1",
    "fastify": "^3.27.1",
    "fastify-plugin": "^3.0.1",
    "fastify-websocket": "^4.0.0",
    "hash-sum": "^2.0.0",
    "jest": "^27.1.0",
    "jest-environment-miniflare": "^2.4.0",
    "konn": "^0.7.0",
    "miniflare": "^2.4.0",
    "myzod": "^1.3.1",
    "next": "^12.1.6",
    "node-fetch": "^2.6.1",
    "superstruct": "^0.15.2",
    "typescript": "4.4.4",
    "ws": "^8.0.0",
    "yup": "^0.32.8",
    "zod": "^3.0.0"
  },
  "dependencies": {
    "tslib": "^2.1.0"
  }
}<|MERGE_RESOLUTION|>--- conflicted
+++ resolved
@@ -19,24 +19,6 @@
       ]
     }
   },
-<<<<<<< HEAD
-=======
-  "preconstruct": {
-    "entrypoints": [
-      "index.ts",
-      "adapters/express.ts",
-      "adapters/fastify/index.ts",
-      "adapters/next.ts",
-      "adapters/node-http/index.ts",
-      "adapters/standalone.ts",
-      "adapters/ws.ts",
-      "adapters/lambda/index.ts",
-      "adapters/aws-lambda/index.ts",
-      "ws/index.ts",
-      "rpc/index.ts"
-    ]
-  },
->>>>>>> 47ab1878
   "scripts": {
     "test": "jest",
     "build": "rollup -c"
@@ -49,6 +31,11 @@
       "import": "./dist/index.mjs",
       "require": "./dist/index.js",
       "default": "./dist/index.js"
+    },
+    "./adapters/aws-lambda": {
+      "import": "./dist/adapters/aws-lambda.mjs",
+      "require": "./dist/adapters/aws-lambda.js",
+      "default": "./dist/adapters/aws-lambda.js"
     },
     "./adapters/express": {
       "import": "./dist/adapters/express.mjs",
