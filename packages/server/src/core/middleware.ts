--- conflicted
+++ resolved
@@ -47,15 +47,9 @@
 /**
  * @internal
  */
-<<<<<<< HEAD
 export type MiddlewareResult<
   TParams extends ProcedureParams<AnyProcedureParams>,
-> = MiddlewareOKResult<TParams> | MiddlewareErrorResult<TParams>;
-=======
-export type MiddlewareResult<TParams extends ProcedureParams> =
-  | MiddlewareErrorResult<TParams>
-  | MiddlewareOKResult<TParams>;
->>>>>>> b92f34aa
+> = MiddlewareErrorResult<TParams> | MiddlewareOKResult<TParams>;
 
 /**
  * @internal
