--- conflicted
+++ resolved
@@ -27,26 +27,8 @@
   record: TRecord;
 }
 
-<<<<<<< HEAD
 export type AnyRouterDef<TConfig extends AnyRootConfig = AnyRootConfig> =
   RouterDef<TConfig, any>;
-=======
-export type AnyRouterDef<
-  TConfig extends AnyRootConfig = AnyRootConfig,
-  TOld extends DeprecatedProcedureRouterRecord = any,
-> = RouterDef<TConfig, any, TOld>;
-
-/**
- * @internal
- */
-type inferHandlerFn<TProcedures extends ProcedureRecord> = <
-  TProcedure extends TProcedures[TPath],
-  TPath extends string & keyof TProcedures,
->(
-  path: TPath,
-  ...args: inferHandlerInput<TProcedure>
-) => Promise<inferProcedureOutput<TProcedure>>;
->>>>>>> b92f34aa
 
 type DecorateProcedure<TProcedure extends AnyProcedure> = (
   input: ProcedureArgs<TProcedure['_def']>[0],
@@ -68,24 +50,7 @@
  */
 type RouterCaller<TDef extends AnyRouterDef> = (
   ctx: TDef['_config']['$types']['ctx'],
-<<<<<<< HEAD
 ) => DecoratedProcedureRecord<TDef['record']>;
-=======
-) => DecoratedProcedureRecord<TDef['record']> & {
-  /**
-   * @deprecated
-   */
-  query: inferHandlerFn<TDef['queries']>;
-  /**
-   * @deprecated
-   */
-  mutation: inferHandlerFn<TDef['mutations']>;
-  /**
-   * @deprecated
-   */
-  subscription: inferHandlerFn<TDef['subscriptions']>;
-};
->>>>>>> b92f34aa
 
 export interface Router<TDef extends AnyRouterDef> {
   _def: TDef;
