import { getTRPCErrorFromUnknown, TRPCError } from '../../error/TRPCError';
import { MaybePromise, Simplify } from '../../types';
import {
  createInputMiddleware,
  createOutputMiddleware,
  MiddlewareBuilder,
  MiddlewareFunction,
  MiddlewareResult,
} from '../middleware';
import { inferParser, Parser } from '../parser';
import {
  AnyMutationProcedure,
  AnyProcedure,
  AnyProcedureParams,
  AnyQueryProcedure,
  AnySubscriptionProcedure,
  MutationProcedure,
  ProcedureParams,
  QueryProcedure,
  SubscriptionProcedure,
} from '../procedure';
import { ProcedureType } from '../types';
import { AnyProcedureBuilderParams } from './builderTypes';
import { AnyRootConfig } from './config';
import { getParseFn } from './getParseFn';
import { mergeWithoutOverrides } from './mergeWithoutOverrides';
import {
<<<<<<< HEAD
  DefaultValue,
=======
  DefaultValue as FallbackValue,
  GetRawInputFn,
>>>>>>> 329b974e
  middlewareMarker,
  Overwrite,
  ResolveOptions,
  UnsetMarker,
} from './utils';

type CreateProcedureReturnInput<
  TPrev extends ProcedureParams<AnyProcedureParams>,
  TNext extends ProcedureParams<AnyProcedureParams>,
> = ProcedureBuilder<{
  _config: TPrev['_config'];
  _meta: TPrev['_meta'];
  _ctx_out: Overwrite<TPrev['_ctx_out'], TNext['_ctx_out']>;
  _input_in: DefaultValue<TNext['_input_in'], TPrev['_input_in']>;
  _input_out: DefaultValue<TNext['_input_out'], TPrev['_input_out']>;
  _output_in: DefaultValue<TNext['_output_in'], TPrev['_output_in']>;
  _output_out: DefaultValue<TNext['_output_out'], TPrev['_output_out']>;
}>;

type OverwriteIfDefined<TType, TWith> = UnsetMarker extends TType
  ? TWith
  : Simplify<TType & TWith>;

type ErrorMessage<TMessage extends string> = TMessage;

export type ProcedureBuilderDef<TParams extends AnyProcedureBuilderParams> = {
  procedure: true;
  inputs: Parser[];
  output?: Parser;
  meta?: TParams['_meta'];
  resolver?: ProcedureBuilderResolver;
  middlewares: ProcedureBuilderMiddleware[];
  mutation?: boolean;
  query?: boolean;
  subscription?: boolean;
};

export type AnyProcedureBuilderDef = ProcedureBuilderDef<any>;

export interface ProcedureBuilder<TParams extends AnyProcedureBuilderParams> {
  /**
   * Add an input parser to the procedure.
   */
  input<$Parser extends Parser>(
    schema: TParams['_input_out'] extends UnsetMarker
      ? $Parser
      : inferParser<$Parser>['out'] extends Record<string, unknown> | undefined
      ? TParams['_input_out'] extends Record<string, unknown> | undefined
        ? undefined extends inferParser<$Parser>['out'] // if current is optional the previous must be too
          ? undefined extends TParams['_input_out']
            ? $Parser
            : ErrorMessage<'Cannot chain an optional parser to a required parser'>
          : $Parser
        : ErrorMessage<'All input parsers did not resolve to an object'>
      : ErrorMessage<'All input parsers did not resolve to an object'>,
  ): ProcedureBuilder<{
    _config: TParams['_config'];
    _meta: TParams['_meta'];
    _ctx_out: TParams['_ctx_out'];
    _input_in: OverwriteIfDefined<
      TParams['_input_in'],
      inferParser<$Parser>['in']
    >;
    _input_out: OverwriteIfDefined<
      TParams['_input_out'],
      inferParser<$Parser>['out']
    >;

    _output_in: TParams['_output_in'];
    _output_out: TParams['_output_out'];
  }>;
  /**
   * Add an output parser to the procedure.
   */
  output<$Parser extends Parser>(
    schema: $Parser,
  ): ProcedureBuilder<{
    _config: TParams['_config'];
    _meta: TParams['_meta'];
    _ctx_out: TParams['_ctx_out'];
    _input_in: TParams['_input_in'];
    _input_out: TParams['_input_out'];
    _output_in: inferParser<$Parser>['in'];
    _output_out: inferParser<$Parser>['out'];
  }>;
  /**
   * Add a meta data to the procedure.
   */
  meta(meta: TParams['_meta']): ProcedureBuilder<TParams>;
  /**
   * Add a middleware to the procedure.
   */
  use<$Params extends ProcedureParams<AnyProcedureParams>>(
    fn:
      | MiddlewareBuilder<TParams, $Params>
      | MiddlewareFunction<TParams, $Params>,
  ): CreateProcedureReturnInput<TParams, $Params>;
  /**
   * Query procedure
   */
  query<$Output>(
    resolver: (
      opts: ResolveOptions<TParams>,
    ) => MaybePromise<DefaultValue<TParams['_output_in'], $Output>>,
  ): QueryProcedure<{
    input: DefaultValue<TParams['_input_in'], void>;
    output: DefaultValue<TParams['_output_out'], $Output>;
  }>;

  /**
   * Mutation procedure
   */
  mutation<$Output>(
    resolver: (
      opts: ResolveOptions<TParams>,
    ) => MaybePromise<DefaultValue<TParams['_output_in'], $Output>>,
  ): MutationProcedure<{
    input: DefaultValue<TParams['_input_in'], void>;
    output: DefaultValue<TParams['_output_out'], $Output>;
  }>;

  /**
   * Mutation procedure
   */
  subscription<$Output>(
    resolver: (
      opts: ResolveOptions<TParams>,
    ) => MaybePromise<DefaultValue<TParams['_output_in'], $Output>>,
  ): SubscriptionProcedure<{
    input: DefaultValue<TParams['_input_in'], void>;
    output: DefaultValue<TParams['_output_out'], $Output>;
  }>;
  /**
   * @internal
   */
  _def: ProcedureBuilderDef<TParams>;
}

type AnyProcedureBuilder = ProcedureBuilder<any>;

export type ProcedureBuilderMiddleware = MiddlewareFunction<any, any>;

export type ProcedureBuilderResolver = (
  opts: ResolveOptions<any>,
) => Promise<unknown>;

function createNewBuilder(
  def1: AnyProcedureBuilderDef,
  def2: Partial<AnyProcedureBuilderDef>,
) {
  const { middlewares = [], inputs, meta, ...rest } = def2;

  // TODO: maybe have a fn here to warn about calls
  return createBuilder({
    ...mergeWithoutOverrides(def1, rest),
    inputs: [...def1.inputs, ...(inputs ?? [])],
    middlewares: [...def1.middlewares, ...middlewares],
    meta: def1.meta && meta ? { ...def1.meta, ...meta } : meta ?? def1.meta,
  });
}

export function createBuilder<TConfig extends AnyRootConfig>(
  initDef: Partial<AnyProcedureBuilderDef> = {},
): ProcedureBuilder<{
  _config: TConfig;
  _ctx_out: TConfig['$types']['ctx'];
  _input_in: UnsetMarker;
  _input_out: UnsetMarker;
  _output_in: UnsetMarker;
  _output_out: UnsetMarker;
  _meta: TConfig['$types']['meta'];
}> {
  const _def: AnyProcedureBuilderDef = {
    procedure: true,
    inputs: [],
    middlewares: [],
    ...initDef,
  };

  return {
    _def,
    input(input) {
      const parser = getParseFn(input);
      return createNewBuilder(_def, {
        inputs: [input],
        middlewares: [createInputMiddleware(parser)],
      }) as AnyProcedureBuilder;
    },
    output(output: Parser) {
      const parseOutput = getParseFn(output);
      return createNewBuilder(_def, {
        output,
        middlewares: [createOutputMiddleware(parseOutput)],
      }) as AnyProcedureBuilder;
    },
    meta(meta) {
      return createNewBuilder(_def, {
        meta: meta as Record<string, unknown>,
      }) as AnyProcedureBuilder;
    },
    use(middlewareBuilderOrFn) {
      // Distinguish between a middleware builder and a middleware function
      const middlewares =
        '_middlewares' in middlewareBuilderOrFn
          ? middlewareBuilderOrFn._middlewares
          : [middlewareBuilderOrFn];

      return createNewBuilder(_def, {
        middlewares: middlewares as ProcedureBuilderMiddleware[],
      }) as AnyProcedureBuilder;
    },
    query(resolver) {
      return createResolver(
        { ..._def, type: 'query' },
        resolver,
      ) as AnyQueryProcedure;
    },
    mutation(resolver) {
      return createResolver(
        { ..._def, type: 'mutation' },
        resolver,
      ) as AnyMutationProcedure;
    },
    subscription(resolver) {
      return createResolver(
        { ..._def, type: 'subscription' },
        resolver,
      ) as AnySubscriptionProcedure;
    },
  };
}

function createResolver(
  _def: AnyProcedureBuilderDef & { type: ProcedureType },
  resolver: (opts: ResolveOptions<any>) => MaybePromise<any>,
) {
  const finalBuilder = createNewBuilder(_def, {
    resolver,
    middlewares: [
      async function resolveMiddleware(opts) {
        const data = await resolver(opts);
        return {
          marker: middlewareMarker,
          ok: true,
          data,
          ctx: opts.ctx,
        } as const;
      },
    ],
  });

  return createProcedureCaller(finalBuilder._def);
}

/**
 * @internal
 */
export interface ProcedureCallOptions {
  ctx: unknown;
  getRawInput: GetRawInputFn;
  input?: unknown;
  path: string;
  type: ProcedureType;
}

const codeblock = `
If you want to call this function on the server, you do the following:
This is a client-only function.

const caller = appRouter.createCaller({
  /* ... your context */
});

const result = await caller.call('myProcedure', input);
`.trim();

function createProcedureCaller(_def: AnyProcedureBuilderDef): AnyProcedure {
  async function procedure(opts: ProcedureCallOptions) {
    // is direct server-side call
    if (!opts || !('getRawInput' in opts)) {
      throw new Error(codeblock);
    }

    // run the middlewares recursively with the resolver as the last one
    const callRecursive = async (
      callOpts: {
        ctx: any;
        index: number;
        input?: unknown;
        getRawInput?: GetRawInputFn;
      } = {
        index: 0,
        ctx: opts.ctx,
      },
    ): Promise<MiddlewareResult<any>> => {
      try {
        // eslint-disable-next-line @typescript-eslint/no-non-null-assertion
        const middleware = _def.middlewares[callOpts.index]!;
        const result = await middleware({
          ctx: callOpts.ctx,
          type: opts.type,
          path: opts.path,
          getRawInput: callOpts.getRawInput ?? opts.getRawInput,
          meta: _def.meta,
          input: callOpts.input,
          next(_nextOpts?: any) {
            const nextOpts = _nextOpts as
              | {
                  ctx?: Record<string, unknown>;
                  input?: unknown;
                  getRawInput?: GetRawInputFn;
                }
              | undefined;

            return callRecursive({
              index: callOpts.index + 1,
              ctx:
                nextOpts && 'ctx' in nextOpts
                  ? { ...callOpts.ctx, ...nextOpts.ctx }
                  : callOpts.ctx,
              input:
                nextOpts && 'input' in nextOpts
                  ? nextOpts.input
                  : callOpts.input,
              getRawInput:
                nextOpts && 'getRawInput' in nextOpts
                  ? nextOpts.getRawInput
                  : callOpts.getRawInput,
            });
          },
        });
        return result;
      } catch (cause) {
        return {
          ok: false,
          error: getTRPCErrorFromUnknown(cause),
          marker: middlewareMarker,
        };
      }
    };

    // there's always at least one "next" since we wrap this.resolver in a middleware
    const result = await callRecursive();

    if (!result) {
      throw new TRPCError({
        code: 'INTERNAL_SERVER_ERROR',
        message:
          'No result from middlewares - did you forget to `return next()`?',
      });
    }
    if (!result.ok) {
      // re-throw original error
      throw result.error;
    }
    return result.data;
  }

  procedure._def = _def;

  // FIXME typecast shouldn't be needed - fixittt
  return procedure as unknown as AnyProcedure;
}<|MERGE_RESOLUTION|>--- conflicted
+++ resolved
@@ -25,12 +25,8 @@
 import { getParseFn } from './getParseFn';
 import { mergeWithoutOverrides } from './mergeWithoutOverrides';
 import {
-<<<<<<< HEAD
   DefaultValue,
-=======
-  DefaultValue as FallbackValue,
   GetRawInputFn,
->>>>>>> 329b974e
   middlewareMarker,
   Overwrite,
   ResolveOptions,
