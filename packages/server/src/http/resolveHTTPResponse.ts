/* eslint-disable @typescript-eslint/no-non-null-assertion */
import { TRPCError } from '../TRPCError';
import { callProcedure } from '../deprecated/internals/callProcedure';
import {
  AnyRouter,
  ProcedureType,
  inferRouterContext,
  inferRouterError,
<<<<<<< HEAD
} from '../deprecated/router';
import { getCauseFromUnknown, getErrorFromUnknown } from '../internals/errors';
import { transformTRPCResponse } from '../internals/transformTRPCResponse';
import { TRPCErrorResponse, TRPCResponse, TRPCResultResponse } from '../rpc';
=======
} from '../router';
import { TRPCResponse } from '../rpc';
>>>>>>> b710a8a3
import { Maybe } from '../types';
import { getHTTPStatusCode } from './internals/getHTTPStatusCode';
import {
  HTTPBaseHandlerOptions,
  HTTPHeaders,
  HTTPRequest,
  HTTPResponse,
} from './internals/types';

const HTTP_METHOD_PROCEDURE_TYPE_MAP: Record<
  string,
  ProcedureType | undefined
> = {
  GET: 'query',
  POST: 'mutation',
  PATCH: 'subscription',
};
function getRawProcedureInputOrThrow(req: HTTPRequest) {
  try {
    if (req.method === 'GET') {
      if (!req.query.has('input')) {
        return undefined;
      }
      const raw = req.query.get('input');
      return JSON.parse(raw!);
    }
    return typeof req.body === 'string' ? JSON.parse(req.body) : req.body;
  } catch (err) {
    throw new TRPCError({
      code: 'PARSE_ERROR',
      cause: getCauseFromUnknown(err),
    });
  }
}

interface ResolveHTTPRequestOptions<
  TRouter extends AnyRouter,
  TRequest extends HTTPRequest,
> extends HTTPBaseHandlerOptions<TRouter, TRequest> {
  createContext: () => Promise<inferRouterContext<TRouter>>;
  req: TRequest;
  path: string;
  error?: Maybe<TRPCError>;
}

export async function resolveHTTPResponse<
  TRouter extends AnyRouter,
  TRequest extends HTTPRequest,
>(opts: ResolveHTTPRequestOptions<TRouter, TRequest>): Promise<HTTPResponse> {
  const { createContext, onError, router, req } = opts;
  const batchingEnabled = opts.batching?.enabled ?? true;
  if (req.method === 'HEAD') {
    // can be used for lambda warmup
    return {
      status: 204,
    };
  }
  const type =
    HTTP_METHOD_PROCEDURE_TYPE_MAP[req.method] ?? ('unknown' as const);
  let ctx: inferRouterContext<TRouter> | undefined = undefined;
  let paths: string[] | undefined = undefined;

  const isBatchCall = !!req.query.get('batch');
  type TRouterError = inferRouterError<TRouter>;
  type TRouterResponse = TRPCResponse<unknown, TRouterError>;

  function endResponse(
    untransformedJSON: TRouterResponse | TRouterResponse[],
    errors: TRPCError[],
  ): HTTPResponse {
    let status = getHTTPStatusCode(untransformedJSON);
    const headers: HTTPHeaders = {
      'Content-Type': 'application/json',
    };

    const meta =
      opts.responseMeta?.({
        ctx,
        paths,
        type,
        data: Array.isArray(untransformedJSON)
          ? untransformedJSON
          : [untransformedJSON],
        errors,
      }) ?? {};

    for (const [key, value] of Object.entries(meta.headers ?? {})) {
      headers[key] = value;
    }
    if (meta.status) {
      status = meta.status;
    }

    const transformedJSON = transformTRPCResponse(router, untransformedJSON);

    const body = JSON.stringify(transformedJSON);

    return {
      body,
      status,
      headers,
    };
  }

  try {
    if (opts.error) {
      throw opts.error;
    }
    if (isBatchCall && !batchingEnabled) {
      throw new Error(`Batching is not enabled on the server`);
    }
    if (type === 'unknown' || type === 'subscription') {
      throw new TRPCError({
        message: `Unexpected request method ${req.method}`,
        code: 'METHOD_NOT_SUPPORTED',
      });
    }
    const rawInput = getRawProcedureInputOrThrow(req);

    paths = isBatchCall ? opts.path.split(',') : [opts.path];
    ctx = await createContext();

    const deserializeInputValue = (rawValue: unknown) => {
      return typeof rawValue !== 'undefined'
        ? router._def.transformer.input.deserialize(rawValue)
        : rawValue;
    };
    const getInputs = (): Record<number, unknown> => {
      if (!isBatchCall) {
        return {
          0: deserializeInputValue(rawInput),
        };
      }

      if (
        rawInput == null ||
        typeof rawInput !== 'object' ||
        Array.isArray(rawInput)
      ) {
        throw new TRPCError({
          code: 'BAD_REQUEST',
          message: '"input" needs to be an object when doing a batch call',
        });
      }
      const input: Record<number, unknown> = {};
      for (const key in rawInput) {
        const k = key as any as number;
        const rawValue = (rawInput as any)[k];

        const value = deserializeInputValue(rawValue);

        input[k] = value;
      }
      return input;
    };
    const inputs = getInputs();

    const rawResults = await Promise.all(
      paths.map(async (path, index) => {
        const input = inputs[index];
        try {
          const output = await callProcedure({
            ctx,
            router,
            path,
            input,
            type,
          });
          return {
            input,
            path,
            data: output,
          };
        } catch (cause) {
          const error = getErrorFromUnknown(cause);

          onError?.({ error, path, input, ctx, type: type, req });
          return {
            input,
            path,
            error,
          };
        }
      }),
    );
    const errors = rawResults.flatMap((obj) => (obj.error ? [obj.error] : []));
    const resultEnvelopes = rawResults.map((obj): TRouterResponse => {
      const { path, input } = obj;

      if (obj.error) {
        return {
          error: router.getErrorShape({
            error: obj.error,
            type,
            path,
            input,
            ctx,
          }),
        };
      } else {
        return {
          result: {
            data: obj.data,
          },
        };
      }
    });

    const result = isBatchCall ? resultEnvelopes : resultEnvelopes[0];
    return endResponse(result, errors);
  } catch (cause) {
    // we get here if
    // - batching is called when it's not enabled
    // - `createContext()` throws
    // - post body is too large
    // - input deserialization fails
    const error = getErrorFromUnknown(cause);

    onError?.({
      error,
      path: undefined,
      input: undefined,
      ctx,
      type: type,
      req,
    });
    return endResponse(
      {
        error: router.getErrorShape({
          error,
          type,
          path: undefined,
          input: undefined,
          ctx,
        }),
      },
      [error],
    );
  }
}<|MERGE_RESOLUTION|>--- conflicted
+++ resolved
@@ -6,15 +6,10 @@
   ProcedureType,
   inferRouterContext,
   inferRouterError,
-<<<<<<< HEAD
 } from '../deprecated/router';
 import { getCauseFromUnknown, getErrorFromUnknown } from '../internals/errors';
 import { transformTRPCResponse } from '../internals/transformTRPCResponse';
-import { TRPCErrorResponse, TRPCResponse, TRPCResultResponse } from '../rpc';
-=======
-} from '../router';
 import { TRPCResponse } from '../rpc';
->>>>>>> b710a8a3
 import { Maybe } from '../types';
 import { getHTTPStatusCode } from './internals/getHTTPStatusCode';
 import {
