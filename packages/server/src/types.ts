--- conflicted
+++ resolved
@@ -117,14 +117,14 @@
   : TObject;
 
 /**
-<<<<<<< HEAD
  * Omits the key without removing a potential union
  * @internal
  */
 export type DistributiveOmit<TObj, TKey extends keyof any> = TObj extends any
   ? Omit<TObj, TKey>
   : never;
-=======
+
+/*
  * See https://github.com/microsoft/TypeScript/issues/41966#issuecomment-758187996
  * Fixes issues with iterating over keys of objects with index signatures.
  * Without this, iterations over keys of objects with index signatures will lose
@@ -137,5 +137,4 @@
     : number extends K
     ? never
     : K]: TObj[K];
-};
->>>>>>> a6892292
+};