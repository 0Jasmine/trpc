--- conflicted
+++ resolved
@@ -10,11 +10,7 @@
 import { BaseHandlerOptions } from '../internals/BaseHandlerOptions';
 import { getCauseFromUnknown, getErrorFromUnknown } from '../internals/errors';
 import { transformTRPCResponse } from '../internals/transformTRPCResponse';
-<<<<<<< HEAD
-=======
 import { Unsubscribable, isObservable } from '../observable';
-import { AnyRouter, ProcedureType, inferRouterContext } from '../router';
->>>>>>> b710a8a3
 import {
   JSONRPC2,
   TRPCClientOutgoingMessage,
