import { IncomingMessage } from 'http';
import ws from 'ws';
import {
  AnyRouter,
  callProcedure,
  inferRouterContext,
  ProcedureType,
} from '../core';
import { getTRPCErrorFromUnknown, TRPCError } from '../error/TRPCError';
import { getCauseFromUnknown } from '../error/utils';
import { BaseHandlerOptions } from '../internals/types';
import { isObservable, Unsubscribable } from '../observable';
import {
  JSONRPC2,
  TRPCClientOutgoingMessage,
  TRPCReconnectNotification,
  TRPCResponseMessage,
} from '../rpc';
import { getErrorShape } from '../shared/getErrorShape';
import { transformTRPCResponse } from '../shared/transformTRPCResponse';
import { CombinedDataTransformer } from '../transformer';
import { MaybePromise } from '../types';
import { NodeHTTPCreateContextFnOptions } from './node-http';

/* istanbul ignore next -- @preserve */
function assertIsObject(obj: unknown): asserts obj is Record<string, unknown> {
  if (typeof obj !== 'object' || Array.isArray(obj) || !obj) {
    throw new Error('Not an object');
  }
}
/* istanbul ignore next -- @preserve */
function assertIsProcedureType(obj: unknown): asserts obj is ProcedureType {
  if (obj !== 'query' && obj !== 'subscription' && obj !== 'mutation') {
    throw new Error('Invalid procedure type');
  }
}
/* istanbul ignore next -- @preserve */
function assertIsRequestId(
  obj: unknown,
): asserts obj is number | string | null {
  if (
    obj !== null &&
    typeof obj === 'number' &&
    isNaN(obj) &&
    typeof obj !== 'string'
  ) {
    throw new Error('Invalid request id');
  }
}
/* istanbul ignore next -- @preserve */
function assertIsString(obj: unknown): asserts obj is string {
  if (typeof obj !== 'string') {
    throw new Error('Invalid string');
  }
}
/* istanbul ignore next -- @preserve */
function assertIsJSONRPC2OrUndefined(
  obj: unknown,
): asserts obj is '2.0' | undefined {
  if (typeof obj !== 'undefined' && obj !== '2.0') {
    throw new Error('Must be JSONRPC 2.0');
  }
}
export function parseMessage(
  obj: unknown,
  transformer: CombinedDataTransformer,
): TRPCClientOutgoingMessage {
  assertIsObject(obj);
  const { method, params, id, jsonrpc } = obj;
  assertIsRequestId(id);
  assertIsJSONRPC2OrUndefined(jsonrpc);
  if (method === 'subscription.stop') {
    return {
      id,
      jsonrpc,
      method,
    };
  }
  assertIsProcedureType(method);
  assertIsObject(params);

  const { input: rawInput, path } = params;
  assertIsString(path);
  const input = transformer.input.deserialize(rawInput);
  return {
    id,
    jsonrpc,
    method,
    params: {
      input,
      path,
    },
  };
}

/**
 * @public
 */
export type CreateWSSContextFnOptions = Omit<
  NodeHTTPCreateContextFnOptions<IncomingMessage, ws>,
  'info'
>;

/**
 * @public
 */
export type CreateWSSContextFn<TRouter extends AnyRouter> = (
  opts: CreateWSSContextFnOptions,
) => MaybePromise<inferRouterContext<TRouter>>;

/**
 * Web socket server handler
 */
export type WSSHandlerOptions<TRouter extends AnyRouter> = BaseHandlerOptions<
  TRouter,
  IncomingMessage
<<<<<<< HEAD
> & {
  wss: ws.Server;
  process?: NodeJS.Process;
} & (object extends inferRouterContext<TRouter>
    ? {
        /**
         * @link https://trpc.io/docs/context
         **/
        createContext?: CreateWSSContextFn<TRouter>;
      }
    : {
        /**
         * @link https://trpc.io/docs/context
         **/
        createContext: CreateWSSContextFn<TRouter>;
      });
=======
> &
  NodeHTTPCreateContextOption<TRouter, IncomingMessage, ws> & {
    wss: ws.Server;
    process?: NodeJS.Process;
  };

export type CreateWSSContextFnOptions = NodeHTTPCreateContextFnOptions<
  IncomingMessage,
  ws
>;
>>>>>>> b92f34aa

export function applyWSSHandler<TRouter extends AnyRouter>(
  opts: WSSHandlerOptions<TRouter>,
) {
  const { wss, createContext, router } = opts;

  const { transformer } = router._def._config;
  wss.on('connection', async (client, req) => {
    const clientSubscriptions = new Map<number | string, Unsubscribable>();

    function respond(untransformedJSON: TRPCResponseMessage) {
      client.send(
        JSON.stringify(
          transformTRPCResponse(router._def._config, untransformedJSON),
        ),
      );
    }

    function stopSubscription(
      subscription: Unsubscribable,
      { id, jsonrpc }: JSONRPC2.BaseEnvelope & { id: JSONRPC2.RequestId },
    ) {
      subscription.unsubscribe();

      respond({
        id,
        jsonrpc,
        result: {
          type: 'stopped',
        },
      });
    }

    const ctxPromise = createContext?.({ req, res: client });
    let ctx: inferRouterContext<TRouter> | undefined = undefined;

    async function handleRequest(msg: TRPCClientOutgoingMessage) {
      const { id, jsonrpc } = msg;
      /* istanbul ignore next -- @preserve */
      if (id === null) {
        throw new TRPCError({
          code: 'BAD_REQUEST',
          message: '`id` is required',
        });
      }
      if (msg.method === 'subscription.stop') {
        const sub = clientSubscriptions.get(id);
        if (sub) {
          stopSubscription(sub, { id, jsonrpc });
        }
        clientSubscriptions.delete(id);
        return;
      }
      const { path, input } = msg.params;
      const type = msg.method;
      try {
        await ctxPromise; // asserts context has been set

        const result = await callProcedure({
          procedures: router._def.procedures,
          path,
          rawInput: input,
          ctx,
          type,
        });

        if (type === 'subscription') {
          if (!isObservable(result)) {
            throw new TRPCError({
              message: `Subscription ${path} did not return an observable`,
              code: 'INTERNAL_SERVER_ERROR',
            });
          }
        } else {
          // send the value as data if the method is not a subscription
          respond({
            id,
            jsonrpc,
            result: {
              type: 'data',
              data: result,
            },
          });
          return;
        }

        const observable = result;
        const sub = observable.subscribe({
          next(data) {
            respond({
              id,
              jsonrpc,
              result: {
                type: 'data',
                data,
              },
            });
          },
          error(err) {
            const error = getTRPCErrorFromUnknown(err);
            opts.onError?.({ error, path, type, ctx, req, input });
            respond({
              id,
              jsonrpc,
              error: getErrorShape({
                config: router._def._config,
                error,
                type,
                path,
                input,
                ctx,
              }),
            });
          },
          complete() {
            respond({
              id,
              jsonrpc,
              result: {
                type: 'stopped',
              },
            });
          },
        });
        /* istanbul ignore next -- @preserve */
        if (client.readyState !== client.OPEN) {
          // if the client got disconnected whilst initializing the subscription
          // no need to send stopped message if the client is disconnected
          sub.unsubscribe();
          return;
        }

        /* istanbul ignore next -- @preserve */
        if (clientSubscriptions.has(id)) {
          // duplicate request ids for client
          stopSubscription(sub, { id, jsonrpc });
          throw new TRPCError({
            message: `Duplicate id ${id}`,
            code: 'BAD_REQUEST',
          });
        }
        clientSubscriptions.set(id, sub);

        respond({
          id,
          jsonrpc,
          result: {
            type: 'started',
          },
        });
      } catch (cause) /* istanbul ignore next -- @preserve */ {
        // procedure threw an error
        const error = getTRPCErrorFromUnknown(cause);
        opts.onError?.({ error, path, type, ctx, req, input });
        respond({
          id,
          jsonrpc,
          error: getErrorShape({
            config: router._def._config,
            error,
            type,
            path,
            input,
            ctx,
          }),
        });
      }
    }
    client.on('message', async (message) => {
      try {
        // eslint-disable-next-line @typescript-eslint/no-base-to-string
        const msgJSON: unknown = JSON.parse(message.toString());
        const msgs: unknown[] = Array.isArray(msgJSON) ? msgJSON : [msgJSON];
        const promises = msgs
          .map((raw) => parseMessage(raw, transformer))
          .map(handleRequest);
        await Promise.all(promises);
      } catch (cause) {
        const error = new TRPCError({
          code: 'PARSE_ERROR',
          cause: getCauseFromUnknown(cause),
        });

        respond({
          id: null,
          error: getErrorShape({
            config: router._def._config,
            error,
            type: 'unknown',
            path: undefined,
            input: undefined,
            ctx: undefined,
          }),
        });
      }
    });

    // WebSocket errors should be handled, as otherwise unhandled exceptions will crash Node.js.
    // This line was introduced after the following error brought down production systems:
    // "RangeError: Invalid WebSocket frame: RSV2 and RSV3 must be clear"
    // Here is the relevant discussion: https://github.com/websockets/ws/issues/1354#issuecomment-774616962
    client.on('error', (cause) => {
      opts.onError?.({
        ctx,
        error: getTRPCErrorFromUnknown(cause),
        input: undefined,
        path: undefined,
        type: 'unknown',
        req,
      });
    });

    client.once('close', () => {
      for (const sub of clientSubscriptions.values()) {
        sub.unsubscribe();
      }
      clientSubscriptions.clear();
    });
    async function createContextAsync() {
      try {
        ctx = await ctxPromise;
      } catch (cause) {
        const error = getTRPCErrorFromUnknown(cause);
        opts.onError?.({
          error,
          path: undefined,
          type: 'unknown',
          ctx,
          req,
          input: undefined,
        });
        respond({
          id: null,
          error: getErrorShape({
            config: router._def._config,
            error,
            type: 'unknown',
            path: undefined,
            input: undefined,
            ctx,
          }),
        });

        // close in next tick
        (global.setImmediate ?? global.setTimeout)(() => {
          client.close();
        });
      }
    }
    await createContextAsync();
  });

  return {
    broadcastReconnectNotification: () => {
      const response: TRPCReconnectNotification = {
        id: null,
        method: 'reconnect',
      };
      const data = JSON.stringify(response);
      for (const client of wss.clients) {
        if (client.readyState === 1 /* ws.OPEN */) {
          client.send(data);
        }
      }
    },
  };
}<|MERGE_RESOLUTION|>--- conflicted
+++ resolved
@@ -114,11 +114,8 @@
 export type WSSHandlerOptions<TRouter extends AnyRouter> = BaseHandlerOptions<
   TRouter,
   IncomingMessage
-<<<<<<< HEAD
-> & {
-  wss: ws.Server;
-  process?: NodeJS.Process;
-} & (object extends inferRouterContext<TRouter>
+> &
+  (object extends inferRouterContext<TRouter>
     ? {
         /**
          * @link https://trpc.io/docs/context
@@ -130,19 +127,10 @@
          * @link https://trpc.io/docs/context
          **/
         createContext: CreateWSSContextFn<TRouter>;
-      });
-=======
-> &
-  NodeHTTPCreateContextOption<TRouter, IncomingMessage, ws> & {
+      }) & {
     wss: ws.Server;
     process?: NodeJS.Process;
   };
-
-export type CreateWSSContextFnOptions = NodeHTTPCreateContextFnOptions<
-  IncomingMessage,
-  ws
->;
->>>>>>> b92f34aa
 
 export function applyWSSHandler<TRouter extends AnyRouter>(
   opts: WSSHandlerOptions<TRouter>,
