import { IncomingMessage } from 'http';
import { WebSocket, WebSocketServer } from 'ws';
import { AnyRouter, callProcedure, inferRouterContext } from '../core';
import { getTRPCErrorFromUnknown, TRPCError } from '../error/TRPCError';
import { BaseHandlerOptions } from '../internals/types';
import { isObservable, Unsubscribable } from '../observable';
import {
  JSONRPC2,
  parseTRPCMessage,
  TRPCClientOutgoingMessage,
  TRPCReconnectNotification,
  TRPCResponseMessage,
} from '../rpc';
import { getErrorShape } from '../shared/getErrorShape';
import { transformTRPCResponse } from '../shared/transformTRPCResponse';
import { MaybePromise } from '../types';
import { NodeHTTPCreateContextFnOptions } from './node-http';

/**
 * @public
 */
export type CreateWSSContextFnOptions = Omit<
  NodeHTTPCreateContextFnOptions<IncomingMessage, ws>,
  'info'
>;

/**
 * @public
 */
export type CreateWSSContextFn<TRouter extends AnyRouter> = (
  opts: CreateWSSContextFnOptions,
) => MaybePromise<inferRouterContext<TRouter>>;

/**
 * Web socket server handler
 */
export type WSSHandlerOptions<TRouter extends AnyRouter> = BaseHandlerOptions<
  TRouter,
  IncomingMessage
> &
<<<<<<< HEAD
  (object extends inferRouterContext<TRouter>
    ? {
        /**
         * @link https://trpc.io/docs/context
         **/
        createContext?: CreateWSSContextFn<TRouter>;
      }
    : {
        /**
         * @link https://trpc.io/docs/context
         **/
        createContext: CreateWSSContextFn<TRouter>;
      }) & {
    wss: ws.Server;
    process?: NodeJS.Process;
  };

=======
  NodeHTTPCreateContextOption<TRouter, IncomingMessage, WebSocket> & {
    wss: WebSocketServer;
    process?: NodeJS.Process;
  };

export type CreateWSSContextFnOptions = NodeHTTPCreateContextFnOptions<
  IncomingMessage,
  WebSocket
>;

>>>>>>> 677dbe7e
export function applyWSSHandler<TRouter extends AnyRouter>(
  opts: WSSHandlerOptions<TRouter>,
) {
  const { wss, createContext, router } = opts;

  const { transformer } = router._def._config;
  wss.on('connection', async (client, req) => {
    const clientSubscriptions = new Map<number | string, Unsubscribable>();

    function respond(untransformedJSON: TRPCResponseMessage) {
      client.send(
        JSON.stringify(
          transformTRPCResponse(router._def._config, untransformedJSON),
        ),
      );
    }

    function stopSubscription(
      subscription: Unsubscribable,
      { id, jsonrpc }: JSONRPC2.BaseEnvelope & { id: JSONRPC2.RequestId },
    ) {
      subscription.unsubscribe();

      respond({
        id,
        jsonrpc,
        result: {
          type: 'stopped',
        },
      });
    }

    const ctxPromise = createContext?.({ req, res: client });
    let ctx: inferRouterContext<TRouter> | undefined = undefined;

    async function handleRequest(msg: TRPCClientOutgoingMessage) {
      const { id, jsonrpc } = msg;
      /* istanbul ignore next -- @preserve */
      if (id === null) {
        throw new TRPCError({
          code: 'BAD_REQUEST',
          message: '`id` is required',
        });
      }
      if (msg.method === 'subscription.stop') {
        const sub = clientSubscriptions.get(id);
        if (sub) {
          stopSubscription(sub, { id, jsonrpc });
        }
        clientSubscriptions.delete(id);
        return;
      }
      const { path, input } = msg.params;
      const type = msg.method;
      try {
        await ctxPromise; // asserts context has been set

        const result = await callProcedure({
          procedures: router._def.procedures,
          path,
          getRawInput: async () => input,
          ctx,
          type,
        });

        if (type === 'subscription') {
          if (!isObservable(result)) {
            throw new TRPCError({
              message: `Subscription ${path} did not return an observable`,
              code: 'INTERNAL_SERVER_ERROR',
            });
          }
        } else {
          // send the value as data if the method is not a subscription
          respond({
            id,
            jsonrpc,
            result: {
              type: 'data',
              data: result,
            },
          });
          return;
        }

        const observable = result;
        const sub = observable.subscribe({
          next(data) {
            respond({
              id,
              jsonrpc,
              result: {
                type: 'data',
                data,
              },
            });
          },
          error(err) {
            const error = getTRPCErrorFromUnknown(err);
            opts.onError?.({ error, path, type, ctx, req, input });
            respond({
              id,
              jsonrpc,
              error: getErrorShape({
                config: router._def._config,
                error,
                type,
                path,
                input,
                ctx,
              }),
            });
          },
          complete() {
            respond({
              id,
              jsonrpc,
              result: {
                type: 'stopped',
              },
            });
          },
        });
        /* istanbul ignore next -- @preserve */
        if (client.readyState !== client.OPEN) {
          // if the client got disconnected whilst initializing the subscription
          // no need to send stopped message if the client is disconnected
          sub.unsubscribe();
          return;
        }

        /* istanbul ignore next -- @preserve */
        if (clientSubscriptions.has(id)) {
          // duplicate request ids for client
          stopSubscription(sub, { id, jsonrpc });
          throw new TRPCError({
            message: `Duplicate id ${id}`,
            code: 'BAD_REQUEST',
          });
        }
        clientSubscriptions.set(id, sub);

        respond({
          id,
          jsonrpc,
          result: {
            type: 'started',
          },
        });
      } catch (cause) /* istanbul ignore next -- @preserve */ {
        // procedure threw an error
        const error = getTRPCErrorFromUnknown(cause);
        opts.onError?.({ error, path, type, ctx, req, input });
        respond({
          id,
          jsonrpc,
          error: getErrorShape({
            config: router._def._config,
            error,
            type,
            path,
            input,
            ctx,
          }),
        });
      }
    }
    client.on('message', async (message) => {
      try {
        // eslint-disable-next-line @typescript-eslint/no-base-to-string
        const msgJSON: unknown = JSON.parse(message.toString());
        const msgs: unknown[] = Array.isArray(msgJSON) ? msgJSON : [msgJSON];
        const promises = msgs
          .map((raw) => parseTRPCMessage(raw, transformer))
          .map(handleRequest);
        await Promise.all(promises);
      } catch (cause) {
        const error = new TRPCError({
          code: 'PARSE_ERROR',
          cause,
        });

        respond({
          id: null,
          error: getErrorShape({
            config: router._def._config,
            error,
            type: 'unknown',
            path: undefined,
            input: undefined,
            ctx: undefined,
          }),
        });
      }
    });

    // WebSocket errors should be handled, as otherwise unhandled exceptions will crash Node.js.
    // This line was introduced after the following error brought down production systems:
    // "RangeError: Invalid WebSocket frame: RSV2 and RSV3 must be clear"
    // Here is the relevant discussion: https://github.com/websockets/ws/issues/1354#issuecomment-774616962
    client.on('error', (cause) => {
      opts.onError?.({
        ctx,
        error: getTRPCErrorFromUnknown(cause),
        input: undefined,
        path: undefined,
        type: 'unknown',
        req,
      });
    });

    client.once('close', () => {
      for (const sub of clientSubscriptions.values()) {
        sub.unsubscribe();
      }
      clientSubscriptions.clear();
    });
    async function createContextAsync() {
      try {
        ctx = await ctxPromise;
      } catch (cause) {
        const error = getTRPCErrorFromUnknown(cause);
        opts.onError?.({
          error,
          path: undefined,
          type: 'unknown',
          ctx,
          req,
          input: undefined,
        });
        respond({
          id: null,
          error: getErrorShape({
            config: router._def._config,
            error,
            type: 'unknown',
            path: undefined,
            input: undefined,
            ctx,
          }),
        });

        // close in next tick
        (global.setImmediate ?? global.setTimeout)(() => {
          client.close();
        });
      }
    }
    await createContextAsync();
  });

  return {
    broadcastReconnectNotification: () => {
      const response: TRPCReconnectNotification = {
        id: null,
        method: 'reconnect',
      };
      const data = JSON.stringify(response);
      for (const client of wss.clients) {
        if (client.readyState === 1 /* ws.OPEN */) {
          client.send(data);
        }
      }
    },
  };
}<|MERGE_RESOLUTION|>--- conflicted
+++ resolved
@@ -20,7 +20,7 @@
  * @public
  */
 export type CreateWSSContextFnOptions = Omit<
-  NodeHTTPCreateContextFnOptions<IncomingMessage, ws>,
+  NodeHTTPCreateContextFnOptions<IncomingMessage, WebSocket>,
   'info'
 >;
 
@@ -38,7 +38,6 @@
   TRouter,
   IncomingMessage
 > &
-<<<<<<< HEAD
   (object extends inferRouterContext<TRouter>
     ? {
         /**
@@ -52,22 +51,10 @@
          **/
         createContext: CreateWSSContextFn<TRouter>;
       }) & {
-    wss: ws.Server;
-    process?: NodeJS.Process;
-  };
-
-=======
-  NodeHTTPCreateContextOption<TRouter, IncomingMessage, WebSocket> & {
     wss: WebSocketServer;
     process?: NodeJS.Process;
   };
 
-export type CreateWSSContextFnOptions = NodeHTTPCreateContextFnOptions<
-  IncomingMessage,
-  WebSocket
->;
-
->>>>>>> 677dbe7e
 export function applyWSSHandler<TRouter extends AnyRouter>(
   opts: WSSHandlerOptions<TRouter>,
 ) {
