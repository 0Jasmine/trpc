export {
  TRPCError,
  /**
   * @deprecated use `experimental_trpcMiddleware` instead
   */
  experimental_standaloneMiddleware,
  experimental_standaloneMiddleware as experimental_trpcMiddleware,
  initTRPC,
  // --- FIXME a bunch of these exports are only useful for plugins - move them somewhere else? ----
  callProcedure as callTRPCProcedure,
  getTRPCErrorFromUnknown,
  transformTRPCResponse,
  createFlatProxy as createTRPCFlatProxy,
  type inferProcedureInput,
  type inferProcedureOutput,
  type inferProcedureBuilderResolverOptions,
  type inferRouterError,
  type inferRouterInputs,
  type inferRouterOutputs,
  type inferRouterContext,
  type inferClientTypes as inferTRPCClientTypes,
  type AnyClientTypes as AnyTRPCClientTypes,
  type inferTransformedProcedureOutput,
  type inferTransformedSubscriptionOutput,
  type AnyProcedure as AnyTRPCProcedure,
  type AnyRouter as AnyTRPCRouter,
  type AnyMiddlewareFunction as AnyTRPCMiddlewareFunction,
  type CombinedDataTransformer as TRPCCombinedDataTransformer,
  type ProcedureType as TRPCProcedureType,
  type AnyMutationProcedure as AnyTRPCMutationProcedure,
  type AnyQueryProcedure as AnyTRPCQueryProcedure,
  type RouterRecord as TRPCRouterRecord,
  type AnySubscriptionProcedure as AnyTRPCSubscriptionProcedure,
  type ProcedureOptions as TRPCProcedureOptions,
<<<<<<< HEAD
  type ErrorHandlerOptions as TRPCErrorHandlerOptions,
  type CallerOverride as TRPCCallerOverride,
  type MaybePromise,
  type Simplify,
=======
  type MutationProcedure as TRPCMutationProcedure,
  type QueryProcedure as TRPCQueryProcedure,
  type SubscriptionProcedure as TRPCSubscriptionProcedure,
>>>>>>> 96bcf23a
} from '../../unstable-core-do-not-import';

export type {
  /**
   * @deprecated use `AnyTRPCProcedure` instead
   */
  AnyProcedure,
  /**
   * @deprecated use `AnyTRPCRouter` instead
   */
  AnyRouter,
  /**
   * @deprecated use `AnyTRPCMiddlewareFunction` instead
   */
  AnyMiddlewareFunction,
  /**
   * @deprecated use `TRPCCombinedDataTransformer` instead
   */
  CombinedDataTransformer,

  /**
   * @deprecated This is a utility type will be removed in v12
   */
  Dict,

  /**
   * @deprecated This is a utility type will be removed in v12
   */
  DeepPartial,
  /**
   * @deprecated use `TRPCProcedureType` instead
   */
  ProcedureType,
  /**
   * @deprecated use `AnyTRPCMutationProcedure` instead
   */
  AnyMutationProcedure,

  /**
   * @deprecated use `AnyTRPCQueryProcedure` instead
   */
  AnyQueryProcedure,
  /**
   * @deprecated use `AnyTRPCSubscriptionProcedure` instead
   */
  AnySubscriptionProcedure,
} from '../../unstable-core-do-not-import';

export {
  /**
   * @deprecated use `getTRPCErrorShape` instead
   */
  getErrorShape,

  /**
   * @deprecated use `callTRPCProcedure` instead
   */
  callProcedure,
} from '../../unstable-core-do-not-import';

/**
 * @deprecated
 * Use `Awaited<ReturnType<typeof myFunction>>` instead
 */
export type inferAsyncReturnType<TFunction extends (...args: any[]) => any> =
  Awaited<ReturnType<TFunction>>;<|MERGE_RESOLUTION|>--- conflicted
+++ resolved
@@ -32,16 +32,11 @@
   type RouterRecord as TRPCRouterRecord,
   type AnySubscriptionProcedure as AnyTRPCSubscriptionProcedure,
   type ProcedureOptions as TRPCProcedureOptions,
-<<<<<<< HEAD
   type ErrorHandlerOptions as TRPCErrorHandlerOptions,
   type CallerOverride as TRPCCallerOverride,
-  type MaybePromise,
-  type Simplify,
-=======
   type MutationProcedure as TRPCMutationProcedure,
   type QueryProcedure as TRPCQueryProcedure,
   type SubscriptionProcedure as TRPCSubscriptionProcedure,
->>>>>>> 96bcf23a
 } from '../../unstable-core-do-not-import';
 
 export type {
