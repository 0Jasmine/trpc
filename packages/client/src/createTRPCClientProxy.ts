/* eslint-disable @typescript-eslint/no-non-null-assertion */
import type {
  AnyMutationProcedure,
  AnyProcedure,
  AnyQueryProcedure,
  AnyRouter,
  AnySubscriptionProcedure,
  IntersectionError,
  ProcedureArgs,
  ProcedureRouterRecord,
  ProcedureType,
} from '@trpc/server';
import type { Unsubscribable } from '@trpc/server/observable';
import {
  createFlatProxy,
  createRecursiveProxy,
  inferTransformedProcedureOutput,
  inferTransformedSubscriptionOutput,
} from '@trpc/server/shared';
<<<<<<< HEAD
import { TRPCClientError } from './TRPCClientError';
=======
import { TRPCClient } from './createTRPCClient';
>>>>>>> 90b0220d
import { CreateTRPCClientOptions } from './createTRPCUntypedClient';
import {
  TRPCSubscriptionObserver,
  TRPCUntypedClient,
  UntypedClientProperties,
} from './internals/TRPCUntypedClient';
import { TRPCClientError } from './TRPCClientError';

/** @public */
export type inferRouterProxyClient<TRouter extends AnyRouter> =
  DecoratedProcedureRecord<TRouter['_def']['record']>;

/** @internal */
export type Resolver<TProcedure extends AnyProcedure> = (
  ...args: ProcedureArgs<TProcedure['_def']>
) => Promise<inferTransformedProcedureOutput<TProcedure>>;

type SubscriptionResolver<TProcedure extends AnyProcedure> = (
  ...args: [
    input: ProcedureArgs<TProcedure['_def']>[0],
    opts: ProcedureArgs<TProcedure['_def']>[1] &
      Partial<
        TRPCSubscriptionObserver<
          inferTransformedSubscriptionOutput<TProcedure>,
          TRPCClientError<TProcedure>
        >
      >,
  ]
) => Unsubscribable;

type DecorateProcedure<TProcedure extends AnyProcedure> =
  TProcedure extends AnyQueryProcedure
    ? {
        query: Resolver<TProcedure>;
      }
    : TProcedure extends AnyMutationProcedure
    ? {
        mutate: Resolver<TProcedure>;
      }
    : TProcedure extends AnySubscriptionProcedure
    ? {
        subscribe: SubscriptionResolver<TProcedure>;
      }
    : never;

/**
 * @internal
 */
type DecoratedProcedureRecord<TProcedures extends ProcedureRouterRecord> = {
  [TKey in keyof TProcedures]: TProcedures[TKey] extends AnyRouter
    ? DecoratedProcedureRecord<TProcedures[TKey]['_def']['record']>
    : TProcedures[TKey] extends AnyProcedure
    ? DecorateProcedure<TProcedures[TKey]>
    : never;
};

const clientCallTypeMap: Record<keyof DecorateProcedure<any>, ProcedureType> = {
  query: 'query',
  mutate: 'mutation',
  subscribe: 'subscription',
};

/** @internal */
export const clientCallTypeToProcedureType = (
  clientCallType: string,
): ProcedureType => {
  return clientCallTypeMap[clientCallType as keyof typeof clientCallTypeMap];
};

export type CreateTRPCProxyClient<TRouter extends AnyRouter> =
  DecoratedProcedureRecord<
    TRouter['_def']['record']
  > extends infer TProcedureRecord
    ? UntypedClientProperties & keyof TProcedureRecord extends never
      ? TProcedureRecord
      : IntersectionError<UntypedClientProperties & keyof TProcedureRecord>
    : never;

/**
 * @deprecated use `createTRPCProxyClient` instead
 * @internal
 */
export function createTRPCClientProxy<TRouter extends AnyRouter>(
  client: TRPCUntypedClient<TRouter>,
) {
  return createFlatProxy<CreateTRPCProxyClient<TRouter>>((key) => {
    if (client.hasOwnProperty(key)) {
      return (client as any)[key as any];
    }
    return createRecursiveProxy(({ path, args }) => {
      const pathCopy = [key, ...path];
      const procedureType = clientCallTypeToProcedureType(pathCopy.pop()!);

      const fullPath = pathCopy.join('.');

      return (client as any)[procedureType](fullPath, ...args);
    });
  });
}

export function createTRPCProxyClient<TRouter extends AnyRouter>(
  opts: CreateTRPCClientOptions<TRouter>,
) {
  const client = new TRPCUntypedClient(opts);
  const proxy = createTRPCClientProxy(client);
  return proxy as CreateTRPCProxyClient<TRouter>;
}<|MERGE_RESOLUTION|>--- conflicted
+++ resolved
@@ -17,11 +17,6 @@
   inferTransformedProcedureOutput,
   inferTransformedSubscriptionOutput,
 } from '@trpc/server/shared';
-<<<<<<< HEAD
-import { TRPCClientError } from './TRPCClientError';
-=======
-import { TRPCClient } from './createTRPCClient';
->>>>>>> 90b0220d
 import { CreateTRPCClientOptions } from './createTRPCUntypedClient';
 import {
   TRPCSubscriptionObserver,
