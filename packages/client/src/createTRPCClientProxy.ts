/* eslint-disable @typescript-eslint/no-non-null-assertion */
import type {
  AnyMutationProcedure,
  AnyProcedure,
  AnyQueryProcedure,
  AnyRouter,
  AnySubscriptionProcedure,
  IntersectionError,
  ProcedureArgs,
  ProcedureRouterRecord,
  ProcedureType,
} from '@trpc/server';
import type { Unsubscribable } from '@trpc/server/observable';
import {
  createFlatProxy,
  createRecursiveProxy,
  inferTransformedProcedureOutput,
  inferTransformedSubscriptionOutput,
} from '@trpc/server/shared';
import { TRPCClientError } from './TRPCClientError';
import { TRPCClient } from './createTRPCClient';
import { CreateTRPCClientOptions } from './createTRPCUntypedClient';
import {
  TRPCSubscriptionObserver,
  TRPCUntypedClient,
  UntypedClientProperties,
} from './internals/TRPCUntypedClient';

/** @public */
export type inferRouterProxyClient<TRouter extends AnyRouter> =
  DecoratedProcedureRecord<TRouter['_def']['record']>;

/** @internal */
export type Resolver<TProcedure extends AnyProcedure> = (
  ...args: ProcedureArgs<TProcedure['_def']>
) => Promise<inferTransformedProcedureOutput<TProcedure>>;

type SubscriptionResolver<TProcedure extends AnyProcedure> = (
  ...args: [
    input: ProcedureArgs<TProcedure['_def']>[0],
    opts: ProcedureArgs<TProcedure['_def']>[1] &
      Partial<
        TRPCSubscriptionObserver<
          inferTransformedSubscriptionOutput<TProcedure>,
          TRPCClientError<TProcedure>
        >
      >,
  ]
) => Unsubscribable;

type DecorateProcedure<TProcedure extends AnyProcedure> =
  TProcedure extends AnyQueryProcedure
    ? {
        query: Resolver<TProcedure>;
      }
    : TProcedure extends AnyMutationProcedure
    ? {
        mutate: Resolver<TProcedure>;
      }
    : TProcedure extends AnySubscriptionProcedure
    ? {
        subscribe: SubscriptionResolver<TProcedure>;
      }
    : never;

/**
 * @internal
 */
type DecoratedProcedureRecord<TProcedures extends ProcedureRouterRecord> = {
  [TKey in keyof TProcedures]: TProcedures[TKey] extends AnyRouter
    ? DecoratedProcedureRecord<TProcedures[TKey]['_def']['record']>
    : TProcedures[TKey] extends AnyProcedure
    ? DecorateProcedure<TProcedures[TKey]>
    : never;
};

const clientCallTypeMap: Record<keyof DecorateProcedure<any>, ProcedureType> = {
  query: 'query',
  mutate: 'mutation',
  subscribe: 'subscription',
};

/** @internal */
export const clientCallTypeToProcedureType = (
  clientCallType: string,
): ProcedureType => {
  return clientCallTypeMap[clientCallType as keyof typeof clientCallTypeMap];
};

export type CreateTRPCProxyClient<TRouter extends AnyRouter> =
  DecoratedProcedureRecord<
    TRouter['_def']['record']
  > extends infer TProcedureRecord
    ? UntypedClientProperties & keyof TProcedureRecord extends never
      ? TProcedureRecord
      : IntersectionError<UntypedClientProperties & keyof TProcedureRecord>
    : never;

/**
 * @deprecated use `createTRPCProxyClient` instead
 * @internal
 */
export function createTRPCClientProxy<TRouter extends AnyRouter>(
  client: TRPCClient<TRouter>,
) {
  return createFlatProxy<CreateTRPCProxyClient<TRouter>>((key) => {
    if (client.hasOwnProperty(key)) {
      return (client as any)[key as any];
    }
    return createRecursiveProxy(({ path, args }) => {
      const pathCopy = [key, ...path];
<<<<<<< HEAD
      const procedureType = clientCallTypeToProcedureType(pathCopy.pop()!);
=======
      const clientCallType = pathCopy.pop()! as keyof DecorateProcedure<any>;

      const procedureType = clientCallTypeMap[clientCallType];
>>>>>>> 509fceef

      const fullPath = pathCopy.join('.');

      return (client as any)[procedureType](fullPath, ...args);
    });
  });
}

export function createTRPCProxyClient<TRouter extends AnyRouter>(
  opts: CreateTRPCClientOptions<TRouter>,
) {
  const client = new TRPCUntypedClient(opts);
  const proxy = createTRPCClientProxy(client as TRPCClient<TRouter>);
  return proxy;
}<|MERGE_RESOLUTION|>--- conflicted
+++ resolved
@@ -109,13 +109,9 @@
     }
     return createRecursiveProxy(({ path, args }) => {
       const pathCopy = [key, ...path];
-<<<<<<< HEAD
-      const procedureType = clientCallTypeToProcedureType(pathCopy.pop()!);
-=======
       const clientCallType = pathCopy.pop()! as keyof DecorateProcedure<any>;
 
       const procedureType = clientCallTypeMap[clientCallType];
->>>>>>> 509fceef
 
       const fullPath = pathCopy.join('.');
 
