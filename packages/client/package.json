--- conflicted
+++ resolved
@@ -1,10 +1,6 @@
 {
   "name": "@trpc/client",
-<<<<<<< HEAD
-  "version": "10.0.0-alpha.14",
-=======
   "version": "10.0.0-alpha.15",
->>>>>>> 685ea531
   "description": "tRPC Client lib",
   "author": "KATT",
   "license": "MIT",
@@ -23,10 +19,45 @@
       "require": "./dist/index.js",
       "default": "./dist/index.js"
     },
-    "./observable": {
-      "import": "./dist/observable/index.mjs",
-      "require": "./dist/observable/index.js",
-      "default": "./dist/observable/index.js"
+    "./links/httpBatchLink": {
+      "import": "./dist/links/httpBatchLink.mjs",
+      "require": "./dist/links/httpBatchLink.js",
+      "default": "./dist/links/httpBatchLink.js"
+    },
+    "./links/httpLink": {
+      "import": "./dist/links/httpLink.mjs",
+      "require": "./dist/links/httpLink.js",
+      "default": "./dist/links/httpLink.js"
+    },
+    "./links/loggerLink": {
+      "import": "./dist/links/loggerLink.mjs",
+      "require": "./dist/links/loggerLink.js",
+      "default": "./dist/links/loggerLink.js"
+    },
+    "./links/splitLink": {
+      "import": "./dist/links/splitLink.mjs",
+      "require": "./dist/links/splitLink.js",
+      "default": "./dist/links/splitLink.js"
+    },
+    "./links/transformerLink": {
+      "import": "./dist/links/transformerLink.mjs",
+      "require": "./dist/links/transformerLink.js",
+      "default": "./dist/links/transformerLink.js"
+    },
+    "./links/wsLink": {
+      "import": "./dist/links/wsLink.mjs",
+      "require": "./dist/links/wsLink.js",
+      "default": "./dist/links/wsLink.js"
+    },
+    "./rx": {
+      "import": "./dist/rx/index.mjs",
+      "require": "./dist/rx/index.js",
+      "default": "./dist/rx/index.js"
+    },
+    "./rx/operators": {
+      "import": "./dist/rx/operators/index.mjs",
+      "require": "./dist/rx/operators/index.js",
+      "default": "./dist/rx/operators/index.js"
     }
   },
   "files": [
@@ -46,11 +77,7 @@
     "@trpc/server": "^9.12.0"
   },
   "devDependencies": {
-<<<<<<< HEAD
-    "@trpc/server": "^10.0.0-alpha.14"
-=======
     "@trpc/server": "^10.0.0-alpha.15"
->>>>>>> 685ea531
   },
   "publishConfig": {
     "access": "public"
