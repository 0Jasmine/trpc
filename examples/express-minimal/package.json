--- conflicted
+++ resolved
@@ -27,11 +27,7 @@
   "devDependencies": {
     "@types/express": "^4.17.17",
     "@types/node": "^18.7.20",
-<<<<<<< HEAD
-    "@types/react": "^18.2.5",
-=======
     "@types/react": "^18.2.6",
->>>>>>> af69138e
     "esbuild": "^0.17.10",
     "eslint": "^8.40.0",
     "npm-run-all": "^4.1.5",
