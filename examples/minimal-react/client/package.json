--- conflicted
+++ resolved
@@ -18,13 +18,8 @@
     "react-dom": "^18.2.0"
   },
   "devDependencies": {
-<<<<<<< HEAD
-    "@types/react": "^18.2.5",
-    "@types/react-dom": "^18.2.3",
-=======
     "@types/react": "^18.2.6",
     "@types/react-dom": "^18.2.4",
->>>>>>> af69138e
     "@vitejs/plugin-react": "^3.1.0",
     "eslint": "^8.40.0",
     "typescript": "^4.8.3",
