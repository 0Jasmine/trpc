--- conflicted
+++ resolved
@@ -1,11 +1,7 @@
 {
   "name": "@examples/minimal-react",
   "private": true,
-<<<<<<< HEAD
-  "version": "10.14.0",
-=======
   "version": "10.16.0",
->>>>>>> 393f15d7
   "workspaces": [
     "client",
     "server"
