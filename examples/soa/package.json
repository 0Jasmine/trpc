--- conflicted
+++ resolved
@@ -1,11 +1,7 @@
 {
   "name": "@examples/soa",
   "private": true,
-<<<<<<< HEAD
-  "version": "10.38.2",
-=======
   "version": "10.38.3",
->>>>>>> 72b94b0f
   "type": "module",
   "scripts": {
     "build": "tsc",
@@ -16,13 +12,8 @@
     "start": "pnpm test-dev"
   },
   "devDependencies": {
-<<<<<<< HEAD
-    "@trpc/client": "^10.38.2",
-    "@trpc/server": "^10.38.2",
-=======
     "@trpc/client": "^10.38.3",
     "@trpc/server": "^10.38.3",
->>>>>>> 72b94b0f
     "@types/node": "^18.16.16",
     "npm-run-all": "^4.1.5",
     "start-server-and-test": "^1.12.0",
