{
  "name": "@examples/soa",
  "private": true,
<<<<<<< HEAD
  "version": "10.14.0",
=======
  "version": "10.16.0",
>>>>>>> 393f15d7
  "type": "module",
  "scripts": {
    "build": "tsc",
    "start:server-a": "tsx server-a",
    "start:server-b": "tsx server-b",
    "start:client": "tsx client",
    "test-dev": "start-test 'start:server-a' '2021' 'start:server-b' '2022' 'start:client'",
    "start": "pnpm test-dev"
  },
  "devDependencies": {
<<<<<<< HEAD
    "@trpc/client": "^10.14.0",
    "@trpc/server": "^10.14.0",
=======
    "@trpc/client": "^10.16.0",
    "@trpc/server": "^10.16.0",
>>>>>>> 393f15d7
    "@types/node": "^18.7.20",
    "npm-run-all": "^4.1.5",
    "start-server-and-test": "^1.12.0",
    "tsx": "^3.12.3",
    "typescript": "^4.8.3",
    "wait-port": "^1.0.1"
  }
}<|MERGE_RESOLUTION|>--- conflicted
+++ resolved
@@ -1,11 +1,7 @@
 {
   "name": "@examples/soa",
   "private": true,
-<<<<<<< HEAD
-  "version": "10.14.0",
-=======
   "version": "10.16.0",
->>>>>>> 393f15d7
   "type": "module",
   "scripts": {
     "build": "tsc",
@@ -16,13 +12,8 @@
     "start": "pnpm test-dev"
   },
   "devDependencies": {
-<<<<<<< HEAD
-    "@trpc/client": "^10.14.0",
-    "@trpc/server": "^10.14.0",
-=======
     "@trpc/client": "^10.16.0",
     "@trpc/server": "^10.16.0",
->>>>>>> 393f15d7
     "@types/node": "^18.7.20",
     "npm-run-all": "^4.1.5",
     "start-server-and-test": "^1.12.0",
