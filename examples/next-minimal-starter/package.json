{
  "name": "@examples/next-minimal",
<<<<<<< HEAD
  "version": "10.14.0",
=======
  "version": "10.16.0",
>>>>>>> 393f15d7
  "private": true,
  "scripts": {
    "dev": "next dev",
    "build": "next build",
    "lint": "eslint --ext \".js,.ts,.tsx\" --report-unused-disable-directives src",
    "start": "next start"
  },
  "dependencies": {
<<<<<<< HEAD
    "@tanstack/react-query": "^4.3.8",
    "@trpc/client": "^10.14.0",
    "@trpc/next": "^10.14.0",
    "@trpc/react-query": "^10.14.0",
    "@trpc/server": "^10.14.0",
=======
    "@tanstack/react-query": "^4.18.0",
    "@trpc/client": "^10.16.0",
    "@trpc/next": "^10.16.0",
    "@trpc/react-query": "^10.16.0",
    "@trpc/server": "^10.16.0",
>>>>>>> 393f15d7
    "next": "^13.2.1",
    "react": "^18.2.0",
    "react-dom": "^18.2.0",
    "zod": "^3.0.0"
  },
  "devDependencies": {
    "@types/node": "^18.7.20",
    "@types/react": "^18.0.9",
    "@types/react-dom": "^18.0.5",
    "eslint": "^8.30.0",
    "typescript": "^4.8.3"
  }
}<|MERGE_RESOLUTION|>--- conflicted
+++ resolved
@@ -1,10 +1,6 @@
 {
   "name": "@examples/next-minimal",
-<<<<<<< HEAD
-  "version": "10.14.0",
-=======
   "version": "10.16.0",
->>>>>>> 393f15d7
   "private": true,
   "scripts": {
     "dev": "next dev",
@@ -13,19 +9,11 @@
     "start": "next start"
   },
   "dependencies": {
-<<<<<<< HEAD
-    "@tanstack/react-query": "^4.3.8",
-    "@trpc/client": "^10.14.0",
-    "@trpc/next": "^10.14.0",
-    "@trpc/react-query": "^10.14.0",
-    "@trpc/server": "^10.14.0",
-=======
     "@tanstack/react-query": "^4.18.0",
     "@trpc/client": "^10.16.0",
     "@trpc/next": "^10.16.0",
     "@trpc/react-query": "^10.16.0",
     "@trpc/server": "^10.16.0",
->>>>>>> 393f15d7
     "next": "^13.2.1",
     "react": "^18.2.0",
     "react-dom": "^18.2.0",
