{
  "name": "@examples/trpc-next-prisma-starter",
  "version": "10.37.1",
  "private": true,
  "engines": {
    "node": ">=18.0.0"
  },
  "packageManager": "pnpm@8.5.1",
  "scripts": {
    "generate": "prisma generate",
    "prisma-studio": "prisma studio",
    "db-seed": "prisma db seed",
    "db-reset": "prisma migrate dev reset",
    "dx:next": "run-s migrate-dev db-seed && next dev",
    "dx:prisma-studio": "pnpm prisma-studio",
    "dx": "run-p dx:* --print-label",
    "dev": "pnpm dx:next",
    "prebuild": "run-s generate migrate",
    "build": "next build",
    "start": "next start",
    "lint": "eslint --cache --ext \".js,.ts,.tsx\" --report-unused-disable-directives --report-unused-disable-directives src",
    "lint-fix": "pnpm lint --fix",
    "migrate-dev": "prisma migrate dev",
    "migrate": "prisma migrate deploy",
    "test": "run-s test:*",
    "test:unit": "vitest run",
    "test:e2e": "playwright test",
    "test-dev": "start-server-and-test dev http://127.0.0.1:3000 test",
    "test-start": "start-server-and-test start http://127.0.0.1:3000 test",
    "postinstall": "pnpm generate"
  },
  "prisma": {
    "seed": "tsx prisma/seed.ts"
  },
  "prettier": {
    "printWidth": 80,
    "trailingComma": "all",
    "singleQuote": true
  },
  "dependencies": {
    "@prisma/client": "^4.14.1",
<<<<<<< HEAD
    "@tanstack/react-query": "^5.0.0-beta.9",
    "@trpc/client": "^10.37.0",
    "@trpc/next": "^10.37.0",
    "@trpc/react-query": "^10.37.0",
    "@trpc/server": "^10.37.0",
=======
    "@tanstack/react-query": "^4.18.0",
    "@trpc/client": "^10.37.1",
    "@trpc/next": "^10.37.1",
    "@trpc/react-query": "^10.37.1",
    "@trpc/server": "^10.37.1",
>>>>>>> 340df313
    "clsx": "^2.0.0",
    "next": "^13.4.8",
    "react": "^18.2.0",
    "react-dom": "^18.2.0",
    "superjson": "^1.12.4",
    "zod": "^3.0.0"
  },
  "devDependencies": {
    "@playwright/test": "^1.26.1",
    "@types/node": "^18.16.16",
    "@types/react": "^18.2.8",
    "@typescript-eslint/eslint-plugin": "^6.2.1",
    "@typescript-eslint/parser": "^6.2.1",
    "autoprefixer": "^10.4.7",
    "eslint": "^8.40.0",
    "eslint-config-next": "^13.4.3",
    "eslint-config-prettier": "^8.8.0",
    "eslint-plugin-prettier": "^4.2.1",
    "eslint-plugin-react": "^7.32.2",
    "eslint-plugin-react-hooks": "^4.6.0",
    "npm-run-all": "^4.1.5",
    "postcss": "^8.4.14",
    "prettier": "^2.8.8",
    "prisma": "^4.14.1",
    "start-server-and-test": "^1.12.0",
    "tailwindcss": "^3.3.0",
    "tsx": "^3.12.7",
    "typescript": "^5.1.3",
    "vite": "^4.1.2",
    "vitest": "^0.32.0"
  },
  "publishConfig": {
    "access": "restricted"
  }
}<|MERGE_RESOLUTION|>--- conflicted
+++ resolved
@@ -39,19 +39,11 @@
   },
   "dependencies": {
     "@prisma/client": "^4.14.1",
-<<<<<<< HEAD
     "@tanstack/react-query": "^5.0.0-beta.9",
-    "@trpc/client": "^10.37.0",
-    "@trpc/next": "^10.37.0",
-    "@trpc/react-query": "^10.37.0",
-    "@trpc/server": "^10.37.0",
-=======
-    "@tanstack/react-query": "^4.18.0",
     "@trpc/client": "^10.37.1",
     "@trpc/next": "^10.37.1",
     "@trpc/react-query": "^10.37.1",
     "@trpc/server": "^10.37.1",
->>>>>>> 340df313
     "clsx": "^2.0.0",
     "next": "^13.4.8",
     "react": "^18.2.0",
