--- conflicted
+++ resolved
@@ -1,10 +1,6 @@
 {
   "name": "@examples/next-starter",
-<<<<<<< HEAD
-  "version": "10.0.0-alpha.14",
-=======
   "version": "10.0.0-alpha.15",
->>>>>>> 685ea531
   "private": true,
   "scripts": {
     "build:1-migrate": "prisma migrate deploy",
@@ -37,17 +33,10 @@
   },
   "dependencies": {
     "@prisma/client": "^3.8.1",
-<<<<<<< HEAD
-    "@trpc/client": "^10.0.0-alpha.14",
-    "@trpc/next": "^10.0.0-alpha.14",
-    "@trpc/react": "^10.0.0-alpha.14",
-    "@trpc/server": "^10.0.0-alpha.14",
-=======
     "@trpc/client": "^10.0.0-alpha.15",
     "@trpc/next": "^10.0.0-alpha.15",
     "@trpc/react": "^10.0.0-alpha.15",
     "@trpc/server": "^10.0.0-alpha.15",
->>>>>>> 685ea531
     "clsx": "^1.1.1",
     "next": "^12.0.1",
     "react": "^17.0.2",
