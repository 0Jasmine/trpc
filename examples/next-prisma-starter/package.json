--- conflicted
+++ resolved
@@ -1,11 +1,6 @@
 {
-<<<<<<< HEAD
   "name": "@examples/trpc-next-prisma-starter",
   "version": "10.0.0-alpha.38",
-=======
-  "name": "@examples/next-starter",
-  "version": "9.26.2",
->>>>>>> cdaee37b
   "private": true,
   "scripts": {
     "build:1-migrate": "prisma migrate deploy",
@@ -37,17 +32,10 @@
   },
   "dependencies": {
     "@prisma/client": "^3.0.1",
-<<<<<<< HEAD
     "@trpc/client": "^10.0.0-alpha.38",
     "@trpc/next": "^10.0.0-alpha.38",
     "@trpc/react": "^10.0.0-alpha.38",
     "@trpc/server": "^10.0.0-alpha.38",
-=======
-    "@trpc/client": "^9.26.2",
-    "@trpc/next": "^9.26.2",
-    "@trpc/react": "^9.26.2",
-    "@trpc/server": "^9.26.2",
->>>>>>> cdaee37b
     "clsx": "^1.1.1",
     "next": "^12.1.6",
     "react": "^18.1.0",
