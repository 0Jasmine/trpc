{
  "name": "@examples/todo-web",
<<<<<<< HEAD
  "version": "8.1.4-alpha.1",
=======
  "version": "8.1.4",
>>>>>>> e75b7282
  "private": true,
  "scripts": {
    "migrate-sqlite": "npx prisma migrate dev --name init --schema=./prisma/_sqlite/schema.prisma",
    "migrate-postgres": "npx prisma migrate dev",
    "generate-sqlite": "prisma generate --schema=./prisma/_sqlite/schema.prisma",
    "generate-postgres": "prisma generate",
    "prisma-studio-postgres": "prisma studio",
    "prisma-studio-sqlite": "prisma studio --schema=./prisma/_sqlite/schema.prisma",
    "dx:next": "yarn migrate-sqlite && yarn generate-sqlite && next dev",
    "dx:prisma-studio": "yarn prisma-studio-sqlite",
    "dx": "run-p dx:* --print-label",
    "dev": "yarn dx:next",
    "build": "prisma generate && yarn migrate && next build",
    "start": "next start",
    "studio": "prisma studio",
    "migrate-dev": "prisma migrate dev",
    "migrate": "prisma migrate deploy",
    "test": "jest",
    "test-dev": "start-server-and-test dev 3000 test",
    "test-start": "start-server-and-test start 3000 test"
  },
  "dependencies": {
    "@prisma/client": "^2.18.0",
<<<<<<< HEAD
    "@trpc/client": "^8.1.4-alpha.1",
    "@trpc/next": "^8.1.4-alpha.1",
    "@trpc/react": "^8.1.4-alpha.1",
    "@trpc/server": "^8.1.4-alpha.1",
=======
    "@trpc/client": "^8.1.4",
    "@trpc/next": "^8.1.4",
    "@trpc/react": "^8.1.4",
    "@trpc/server": "^8.1.4",
>>>>>>> e75b7282
    "clsx": "^1.1.1",
    "jest": "^27.0.5",
    "jest-playwright": "^0.0.1",
    "jest-playwright-preset": "^1.4.5",
    "next": "^11.0.0",
    "playwright": "^1.8.0",
    "react": "^17.0.1",
    "react-dom": "^17.0.1",
    "react-query": "^3.6.0",
    "start-server-and-test": "^1.12.0",
    "superjson": "^1.7.4",
    "todomvc-app-css": "^2.3.0",
    "todomvc-common": "^1.0.5",
    "zod": "^3.0.0"
  },
  "devDependencies": {
    "@types/jest": "^26.0.23",
    "@types/node": "^16.0.0",
    "@types/react": "^17.0.0",
    "npm-run-all": "^4.1.5",
    "prisma": "^2.18.0",
    "ts-jest": "^27.0.3",
    "typescript": "4.3.5"
  },
  "publishConfig": {
    "access": "restricted"
  }
}<|MERGE_RESOLUTION|>--- conflicted
+++ resolved
@@ -1,10 +1,6 @@
 {
   "name": "@examples/todo-web",
-<<<<<<< HEAD
-  "version": "8.1.4-alpha.1",
-=======
   "version": "8.1.4",
->>>>>>> e75b7282
   "private": true,
   "scripts": {
     "migrate-sqlite": "npx prisma migrate dev --name init --schema=./prisma/_sqlite/schema.prisma",
@@ -28,17 +24,10 @@
   },
   "dependencies": {
     "@prisma/client": "^2.18.0",
-<<<<<<< HEAD
-    "@trpc/client": "^8.1.4-alpha.1",
-    "@trpc/next": "^8.1.4-alpha.1",
-    "@trpc/react": "^8.1.4-alpha.1",
-    "@trpc/server": "^8.1.4-alpha.1",
-=======
     "@trpc/client": "^8.1.4",
     "@trpc/next": "^8.1.4",
     "@trpc/react": "^8.1.4",
     "@trpc/server": "^8.1.4",
->>>>>>> e75b7282
     "clsx": "^1.1.1",
     "jest": "^27.0.5",
     "jest-playwright": "^0.0.1",
