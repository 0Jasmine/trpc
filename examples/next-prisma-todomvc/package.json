{
  "name": "@examples/trpc-next-prisma-todomvc",
  "version": "10.25.0",
  "private": true,
  "scripts": {
    "generate": "prisma generate",
    "prisma-studio": "prisma studio",
    "dx:next": "run-s migrate-dev && next dev",
    "dx:prisma-studio": "pnpm prisma-studio",
    "dx": "run-p dx:* --print-label",
    "dev": "pnpm dx:next",
    "prebuild": "run-s generate migrate",
    "build": "next build",
    "lint": "eslint --cache --ext \".js,.ts,.tsx\" --report-unused-disable-directives src",
    "start": "next start",
    "studio": "prisma studio",
    "migrate-dev": "prisma migrate dev",
    "migrate": "prisma migrate deploy",
    "test": "playwright test",
    "test-dev": "start-server-and-test dev http://127.0.0.1:3000 test",
    "test-start": "start-server-and-test start http://127.0.0.1:3000 test",
    "postinstall": "prisma generate"
  },
  "dependencies": {
    "@prisma/client": "^4.12.0",
    "@tanstack/react-query": "^4.18.0",
    "@trpc/client": "^10.25.0",
    "@trpc/next": "^10.25.0",
    "@trpc/react-query": "^10.25.0",
    "@trpc/server": "^10.25.0",
    "clsx": "^1.1.1",
    "i18next": "^22.4.13",
<<<<<<< HEAD
    "next": "^13.4.0",
=======
    "next": "^13.3.4",
>>>>>>> af69138e
    "next-i18next": "^13.2.2",
    "react": "^18.2.0",
    "react-dom": "^18.2.0",
    "react-i18next": "^12.2.0",
    "superjson": "^1.7.4",
    "todomvc-app-css": "^2.3.0",
    "todomvc-common": "^1.0.5",
    "zod": "^3.0.0"
  },
  "devDependencies": {
    "@playwright/test": "^1.26.1",
    "@tanstack/react-query-devtools": "^4.18.0",
    "@types/node": "^18.7.20",
<<<<<<< HEAD
    "@types/react": "^18.2.5",
    "eslint": "^8.30.0",
=======
    "@types/react": "^18.2.6",
    "eslint": "^8.40.0",
>>>>>>> af69138e
    "npm-run-all": "^4.1.5",
    "prisma": "^4.12.0",
    "start-server-and-test": "^1.12.0",
    "typescript": "^4.8.3"
  },
  "publishConfig": {
    "access": "restricted"
  }
}<|MERGE_RESOLUTION|>--- conflicted
+++ resolved
@@ -30,11 +30,7 @@
     "@trpc/server": "^10.25.0",
     "clsx": "^1.1.1",
     "i18next": "^22.4.13",
-<<<<<<< HEAD
-    "next": "^13.4.0",
-=======
     "next": "^13.3.4",
->>>>>>> af69138e
     "next-i18next": "^13.2.2",
     "react": "^18.2.0",
     "react-dom": "^18.2.0",
@@ -48,13 +44,8 @@
     "@playwright/test": "^1.26.1",
     "@tanstack/react-query-devtools": "^4.18.0",
     "@types/node": "^18.7.20",
-<<<<<<< HEAD
-    "@types/react": "^18.2.5",
-    "eslint": "^8.30.0",
-=======
     "@types/react": "^18.2.6",
     "eslint": "^8.40.0",
->>>>>>> af69138e
     "npm-run-all": "^4.1.5",
     "prisma": "^4.12.0",
     "start-server-and-test": "^1.12.0",
