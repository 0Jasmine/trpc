{
  "name": "@examples/lambda-api-gateway",
  "private": true,
<<<<<<< HEAD
  "version": "10.14.0",
=======
  "version": "10.16.0",
>>>>>>> 393f15d7
  "type": "module",
  "main": "index.js",
  "license": "MIT",
  "scripts": {
    "lint": "eslint --ext \".js,.ts,.tsx\" --report-unused-disable-directives src",
    "type-check": "tsc",
    "start-server": "serverless offline --httpPort 4050",
    "start-client": "tsx src/client.ts",
    "http-rest-client": "tsx src/payloadFormatVersionClient.ts"
  },
  "dependencies": {
<<<<<<< HEAD
    "@trpc/client": "^10.14.0",
    "@trpc/server": "^10.14.0",
=======
    "@trpc/client": "^10.16.0",
    "@trpc/server": "^10.16.0",
>>>>>>> 393f15d7
    "tsx": "^3.12.3",
    "zod": "^3.0.0"
  },
  "devDependencies": {
    "@types/node": "^18.7.20",
    "esbuild": "^0.17.10",
    "eslint": "^8.30.0",
    "serverless": "^3.18.1",
    "serverless-esbuild": "^1.39.0",
    "serverless-offline": "^12.0.4",
    "typescript": "^4.8.3"
  }
}<|MERGE_RESOLUTION|>--- conflicted
+++ resolved
@@ -1,11 +1,7 @@
 {
   "name": "@examples/lambda-api-gateway",
   "private": true,
-<<<<<<< HEAD
-  "version": "10.14.0",
-=======
   "version": "10.16.0",
->>>>>>> 393f15d7
   "type": "module",
   "main": "index.js",
   "license": "MIT",
@@ -17,13 +13,8 @@
     "http-rest-client": "tsx src/payloadFormatVersionClient.ts"
   },
   "dependencies": {
-<<<<<<< HEAD
-    "@trpc/client": "^10.14.0",
-    "@trpc/server": "^10.14.0",
-=======
     "@trpc/client": "^10.16.0",
     "@trpc/server": "^10.16.0",
->>>>>>> 393f15d7
     "tsx": "^3.12.3",
     "zod": "^3.0.0"
   },
