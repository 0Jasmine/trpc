{
  "name": "@examples/standalone-server",
  "version": "10.0.0-alpha.51",
  "private": true,
  "scripts": {
    "dev:server": "nodemon -e ts -w . -x ts-node ./src/server",
    "dev:client": "nodemon -e ts -w . -x 'wait-port 2022 && ts-node ./src/client'",
    "dev": "run-p dev:* --print-label",
    "start": "yarn dev",
    "build": "tsc",
    "test-dev": "start-server-and-test 'ts-node src/server' 2022 'ts-node src/client'",
    "test-start": "start-server-and-test 'node dist/server' 2022 'node dist/client'"
  },
  "dependencies": {
    "@trpc/client": "^10.0.0-alpha.51",
    "@trpc/react": "^10.0.0-alpha.51",
    "@trpc/server": "^10.0.0-alpha.51",
    "@types/node-fetch": "^2.5.11",
    "abort-controller": "^3.0.0",
    "node-fetch": "^2.6.1",
    "ws": "^8.0.0",
    "zod": "^3.0.0"
  },
  "alias": {
    "scheduler/tracing": "../../node_modules/scheduler/tracing-profiling"
  },
  "devDependencies": {
    "@types/ws": "^8.2.0",
    "nodemon": "^2.0.12",
    "npm-run-all": "^4.1.5",
    "start-server-and-test": "^1.12.0",
    "ts-node": "^10.3.0",
<<<<<<< HEAD
    "typescript": "4.7.4",
    "wait-port": "^0.2.9"
=======
    "typescript": "4.4.4",
    "wait-port": "^0.3.0"
>>>>>>> 678f82fa
  },
  "publishConfig": {
    "access": "restricted"
  }
}<|MERGE_RESOLUTION|>--- conflicted
+++ resolved
@@ -30,13 +30,8 @@
     "npm-run-all": "^4.1.5",
     "start-server-and-test": "^1.12.0",
     "ts-node": "^10.3.0",
-<<<<<<< HEAD
     "typescript": "4.7.4",
-    "wait-port": "^0.2.9"
-=======
-    "typescript": "4.4.4",
     "wait-port": "^0.3.0"
->>>>>>> 678f82fa
   },
   "publishConfig": {
     "access": "restricted"
