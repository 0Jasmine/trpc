--- conflicted
+++ resolved
@@ -1,9 +1,5 @@
 {
-<<<<<<< HEAD
-  "version": "10.0.0-alpha.52",
-=======
   "version": "10.0.0-proxy-alpha.53",
->>>>>>> a6dbba43
   "registry": "https://registry.npmjs.org/",
   "publishConfig": {
     "access": "public"
