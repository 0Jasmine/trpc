--- conflicted
+++ resolved
@@ -8,24 +8,14 @@
   },
   "dependencies": {
     "@vercel/og": "^1.0.0",
-<<<<<<< HEAD
-    "next": "^13.4.0",
-    "react": "^18.2.0",
-    "react-dom": "^18.2.0",
-=======
     "next": "^13.3.4",
     "react": "latest",
     "react-dom": "latest",
->>>>>>> af69138e
     "zod": "^3.0.0"
   },
   "devDependencies": {
     "@types/node": "^18.7.20",
-<<<<<<< HEAD
-    "@types/react": "^18.2.5",
-=======
     "@types/react": "^18.2.6",
->>>>>>> af69138e
     "typescript": "^4.8.3"
   }
 }